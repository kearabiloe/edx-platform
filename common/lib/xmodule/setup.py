--- conflicted
+++ resolved
@@ -36,14 +36,11 @@
             "videodev = xmodule.backcompat_module:TranslateCustomTagDescriptor",
             "videosequence = xmodule.seq_module:SequenceDescriptor",
             "discussion = xmodule.discussion_module:DiscussionDescriptor",
-<<<<<<< HEAD
             "course_info = xmodule.html_module:CourseInfoDescriptor",
             "static_tab = xmodule.html_module:StaticTabDescriptor",
             "custom_tag_template = xmodule.raw_module:RawDescriptor",
             "about = xmodule.html_module:AboutDescriptor"
-=======
             "graphical_slider_tool = xmodule.gst_module:GraphicalSliderToolDescriptor",
->>>>>>> fd20496a
         ]
     }
 )