--- conflicted
+++ resolved
@@ -351,14 +351,9 @@
     answer_id = @answer_area.attr('id')
     answer_val = @answer_area.val()
     new_text = ''
-<<<<<<< HEAD
     new_text = "<div class='#{answer_class}' id='#{answer_id}'>#{answer_val}</div>"
     @answer_area.replaceWith(new_text)
-=======
-    new_text = "<span class='#{answer_class}' id='#{answer_id}'>#{answer_val}</span>"
-    @answer_area.replaceWith(new_text)
 
   # wrap this so that it can be mocked
   reload: ->
-    location.reload()
->>>>>>> 9310dcbe
+    location.reload()