"""Implements basics of Capa, including class CapaModule."""
import cgi
import copy
import datetime
import hashlib
import json
import logging
import os
import traceback
import struct
import sys

# We don't want to force a dependency on datadog, so make the import conditional
try:
    import dogstats_wrapper as dog_stats_api
except ImportError:
    # pylint: disable=invalid-name
    dog_stats_api = None

from pkg_resources import resource_string

from capa.capa_problem import LoncapaProblem, LoncapaSystem
from capa.responsetypes import StudentInputError, \
    ResponseError, LoncapaProblemError
from capa.util import convert_files_to_filenames
from .progress import Progress
from xmodule.exceptions import NotFoundError, ProcessingError
from xblock.fields import Scope, String, Boolean, Dict, Integer, Float
from .fields import Timedelta, Date
from django.utils.timezone import UTC
from .util.duedate import get_extended_due_date
<<<<<<< HEAD
from capa_base_constants import RANDOMIZATION, SHOWANSWER
=======
from xmodule.capa_base_constants import RANDOMIZATION, SHOWANSWER
from django.conf import settings
>>>>>>> f30ad29b

log = logging.getLogger("edx.courseware")

# Make '_' a no-op so we can scrape strings
_ = lambda text: text


# Generate this many different variants of problems with rerandomize=per_student
NUM_RANDOMIZATION_BINS = 20
# Never produce more than this many different seeds, no matter what.
MAX_RANDOMIZATION_BINS = 1000


def randomization_bin(seed, problem_id):
    """
    Pick a randomization bin for the problem given the user's seed and a problem id.

    We do this because we only want e.g. 20 randomizations of a problem to make analytics
    interesting.  To avoid having sets of students that always get the same problems,
    we'll combine the system's per-student seed with the problem id in picking the bin.
    """
    r_hash = hashlib.sha1()
    r_hash.update(str(seed))
    r_hash.update(str(problem_id))
    # get the first few digits of the hash, convert to an int, then mod.
    return int(r_hash.hexdigest()[:7], 16) % NUM_RANDOMIZATION_BINS


class Randomization(String):
    """
    Define a field to store how to randomize a problem.
    """
    def from_json(self, value):
        if value in ("", "true"):
            return RANDOMIZATION.ALWAYS
        elif value == "false":
            return RANDOMIZATION.PER_STUDENT
        return value

    to_json = from_json


class ComplexEncoder(json.JSONEncoder):
    """
    Extend the JSON encoder to correctly handle complex numbers
    """
    def default(self, obj):
        """
        Print a nicely formatted complex number, or default to the JSON encoder
        """
        if isinstance(obj, complex):
            return u"{real:.7g}{imag:+.7g}*j".format(real=obj.real, imag=obj.imag)
        return json.JSONEncoder.default(self, obj)


class CapaFields(object):
    """
    Define the possible fields for a Capa problem
    """
    display_name = String(
        display_name=_("Display Name"),
        help=_("This name appears in the horizontal navigation at the top of the page."),
        scope=Scope.settings,
        # it'd be nice to have a useful default but it screws up other things; so,
        # use display_name_with_default for those
        default="Blank Advanced Problem"
    )
    attempts = Integer(
        help=_("Number of attempts taken by the student on this problem"),
        default=0,
        scope=Scope.user_state)
    max_attempts = Integer(
        display_name=_("Maximum Attempts"),
        help=_("Defines the number of times a student can try to answer this problem. "
               "If the value is not set, infinite attempts are allowed."),
        values={"min": 0}, scope=Scope.settings
    )

    due = Date(help=_("Date that this problem is due by"), scope=Scope.settings)
    extended_due = Date(
        help=_("Date that this problem is due by for a particular student. This "
               "can be set by an instructor, and will override the global due "
               "date if it is set to a date that is later than the global due "
               "date."),
        default=None,
        scope=Scope.user_state,
    )
    graceperiod = Timedelta(
        help=_("Amount of time after the due date that submissions will be accepted"),
        scope=Scope.settings
    )
    showanswer = String(
        display_name=_("Show Answer"),
        help=_("Defines when to show the answer to the problem. "
               "A default value can be set in Advanced Settings."),
        scope=Scope.settings,
        default=SHOWANSWER.FINISHED,
        values=[
            {"display_name": _("Always"), "value": SHOWANSWER.ALWAYS},
            {"display_name": _("Answered"), "value": SHOWANSWER.ANSWERED},
            {"display_name": _("Attempted"), "value": SHOWANSWER.ATTEMPTED},
            {"display_name": _("Closed"), "value": SHOWANSWER.CLOSED},
            {"display_name": _("Finished"), "value": SHOWANSWER.FINISHED},
            {"display_name": _("Correct or Past Due"), "value": SHOWANSWER.CORRECT_OR_PAST_DUE},
            {"display_name": _("Past Due"), "value": SHOWANSWER.PAST_DUE},
            {"display_name": _("Never"), "value": SHOWANSWER.NEVER}]
    )
    force_save_button = Boolean(
        help=_("Whether to force the save button to appear on the page"),
        scope=Scope.settings,
        default=False
    )
<<<<<<< HEAD
    show_reset_button = Boolean(
        display_name=_("Show Reset Button"),
        help=_('Determines whether a "Reset" button is shown so the user may reset their answer.'),
        scope=Scope.settings,
        default=True
=======
    reset_key = "DEFAULT_SHOW_RESET_BUTTON"
    default_reset_button = getattr(settings, reset_key) if hasattr(settings, reset_key) else False
    show_reset_button = Boolean(
        display_name=_("Show Reset Button"),
        help=_("Determines whether a 'Reset' button is shown so the user may reset their answer. "
               "A default value can be set in Advanced Settings."),
        scope=Scope.settings,
        default=default_reset_button
>>>>>>> f30ad29b
    )
    rerandomize = Randomization(
        display_name=_("Randomization"),
        help=_("Defines how often inputs are randomized when a student loads the problem. "
               "This setting only applies to problems that can have randomly generated numeric values. "
               "A default value can be set in Advanced Settings."),
        default=RANDOMIZATION.NEVER,
        scope=Scope.settings,
        values=[
            {"display_name": _("Always"), "value": RANDOMIZATION.ALWAYS},
            {"display_name": _("On Reset"), "value": RANDOMIZATION.ONRESET},
            {"display_name": _("Never"), "value": RANDOMIZATION.NEVER},
            {"display_name": _("Per Student"), "value": RANDOMIZATION.PER_STUDENT}
        ]
    )
    data = String(help=_("XML data for the problem"), scope=Scope.content, default="<problem></problem>")
    correct_map = Dict(help=_("Dictionary with the correctness of current student answers"),
                       scope=Scope.user_state, default={})
    input_state = Dict(help=_("Dictionary for maintaining the state of inputtypes"), scope=Scope.user_state)
    student_answers = Dict(help=_("Dictionary with the current student responses"), scope=Scope.user_state)
    done = Boolean(help=_("Whether the student has answered the problem"), scope=Scope.user_state)
    seed = Integer(help=_("Random seed for this student"), scope=Scope.user_state)
    minutes_allowed = Integer(help=_("EXPERIMENTAL FEATURE: DO NOT USE.  Number of minutes allowed to finish this assessment. Set 0 for no time-limit"),
                              default=0, scope=Scope.settings)
    time_started = Date(help=_("time student started this assessment"), scope=Scope.user_state)
    last_submission_time = Date(help=_("Last submission time"), scope=Scope.user_state)
    submission_wait_seconds = Integer(
        display_name=_("Timer Between Attempts"),
        help=_("Seconds a student must wait between submissions for a problem with multiple attempts."),
        scope=Scope.settings,
        default=0)
    weight = Float(
        display_name=_("Problem Weight"),
        help=_("Defines the number of points each problem is worth. "
               "If the value is not set, each response field in the problem is worth one point."),
        values={"min": 0, "step": .1},
        scope=Scope.settings
    )
    markdown = String(help=_("Markdown source of this module"), default=None, scope=Scope.settings)
    source_code = String(
        help=_("Source code for LaTeX and Word problems. This feature is not well-supported."),
        scope=Scope.settings
    )
    text_customization = Dict(
        help=_("String customization substitutions for particular locations"),
        scope=Scope.settings
        # TODO: someday it should be possible to not duplicate this definition here
        # and in inheritance.py
    )
    use_latex_compiler = Boolean(
        help=_("Enable LaTeX templates?"),
        default=False,
        scope=Scope.settings
    )
    matlab_api_key = String(
        display_name="Matlab API key",
        help="Enter the API key provided by MathWorks for accessing the MATLAB Hosted Service. "
             "This key is granted for exclusive use by this course for the specified duration. "
             "Please do not share the API key with other courses and notify MathWorks immediately "
             "if you believe the key is exposed or compromised. To obtain a key for your course, "
             "or to report and issue, please contact moocsupport@mathworks.com",
        scope=Scope.settings
    )


class CapaMixin(CapaFields):
    """
        Core logic for Capa Problem, which can be used by XModules or XBlocks.
    """

    def __init__(self, *args, **kwargs):
        super(CapaMixin, self).__init__(*args, **kwargs)

        due_date = get_extended_due_date(self)

        if self.graceperiod is not None and due_date:
            self.close_date = due_date + self.graceperiod
        else:
            self.close_date = due_date

        if self.seed is None:
            self.choose_new_seed()

        # Need the problem location in openendedresponse to send out.  Adding
        # it to the system here seems like the least clunky way to get it
        # there.
        self.runtime.set('location', self.location.to_deprecated_string())

        try:
            # TODO (vshnayder): move as much as possible of this work and error
            # checking to descriptor load time
            self.lcp = self.new_lcp(self.get_state_for_lcp())

            # At this point, we need to persist the randomization seed
            # so that when the problem is re-loaded (to check/view/save)
            # it stays the same.
            # However, we do not want to write to the database
            # every time the module is loaded.
            # So we set the seed ONLY when there is not one set already
            if self.seed is None:
                self.seed = self.lcp.seed

        except Exception as err:  # pylint: disable=broad-except
            msg = u'cannot create LoncapaProblem {loc}: {err}'.format(
                loc=self.location.to_deprecated_string(), err=err)
            # TODO (vshnayder): do modules need error handlers too?
            # We shouldn't be switching on DEBUG.
            if self.runtime.DEBUG:
                log.warning(msg)
                # TODO (vshnayder): This logic should be general, not here--and may
                # want to preserve the data instead of replacing it.
                # e.g. in the CMS
                msg = u'<p>{msg}</p>'.format(msg=cgi.escape(msg))
                msg += u'<p><pre>{tb}</pre></p>'.format(
                    # just the traceback, no message - it is already present above
                    tb=cgi.escape(
                        u''.join(['Traceback (most recent call last):\n'] +
                        traceback.format_tb(sys.exc_info()[2])))
                )
                # create a dummy problem with error message instead of failing
                problem_text = (u'<problem><text><span class="inline-error">'
                                u'Problem {url} has an error:</span>{msg}</text></problem>'.format(
                                    url=self.location.to_deprecated_string(),
                                    msg=msg)
                                )
                self.lcp = self.new_lcp(self.get_state_for_lcp(), text=problem_text)
            else:
                # add extra info and raise
                raise Exception(msg), None, sys.exc_info()[2]

            self.set_state_from_lcp()

        assert self.seed is not None

    def choose_new_seed(self):
        """
        Choose a new seed.
        """
        if self.rerandomize == RANDOMIZATION.NEVER:
            self.seed = 1
        elif self.rerandomize == RANDOMIZATION.PER_STUDENT and hasattr(self.runtime, 'seed'):
            # see comment on randomization_bin
            self.seed = randomization_bin(self.runtime.seed, unicode(self.location).encode('utf-8'))
        else:
            self.seed = struct.unpack('i', os.urandom(4))[0]

            # So that sandboxed code execution can be cached, but still have an interesting
            # number of possibilities, cap the number of different random seeds.
            self.seed %= MAX_RANDOMIZATION_BINS

    def new_lcp(self, state, text=None):
        """
        Generate a new Loncapa Problem
        """
        if text is None:
            text = self.data

        capa_system = LoncapaSystem(
            ajax_url=self.runtime.ajax_url,
            anonymous_student_id=self.runtime.anonymous_student_id,
            cache=self.runtime.cache,
            can_execute_unsafe_code=self.runtime.can_execute_unsafe_code,
            get_python_lib_zip=self.runtime.get_python_lib_zip,
            DEBUG=self.runtime.DEBUG,
            filestore=self.runtime.filestore,
            i18n=self.runtime.service(self, "i18n"),
            node_path=self.runtime.node_path,
            render_template=self.runtime.render_template,
            seed=self.runtime.seed,      # Why do we do this if we have self.seed?
            STATIC_URL=self.runtime.STATIC_URL,
            xqueue=self.runtime.xqueue,
            matlab_api_key=self.matlab_api_key
        )

        ### @jbau 2-21-14 edx-west HACK for deanonymized email HERE ###
        if hasattr(self.runtime, 'send_users_emailaddr_with_coderesponse'):
            capa_system.send_users_emailaddr_with_coderesponse = self.runtime.send_users_emailaddr_with_coderesponse
        if hasattr(self.runtime, 'deanonymized_user_email'):
            capa_system.deanonymized_user_email = self.runtime.deanonymized_user_email
        ###############################################################

        return LoncapaProblem(
            problem_text=text,
            id=self.location.html_id(),
            state=state,
            seed=self.seed,
            capa_system=capa_system,
        )

    def get_state_for_lcp(self):
        """
        Give a dictionary holding the state of the module
        """
        return {
            'done': self.done,
            'correct_map': self.correct_map,
            'student_answers': self.student_answers,
            'input_state': self.input_state,
            'seed': self.seed,
        }

    def set_state_from_lcp(self):
        """
        Set the module's state from the settings in `self.lcp`
        """
        lcp_state = self.lcp.get_state()
        self.done = lcp_state['done']
        self.correct_map = lcp_state['correct_map']
        self.input_state = lcp_state['input_state']
        self.student_answers = lcp_state['student_answers']
        self.seed = lcp_state['seed']

    def set_time_started(self):
        """
        Sets the time when the student started the module.
        """
        self.time_started = datetime.datetime.now(UTC())

    def set_last_submission_time(self):
        """
        Set the module's last submission time (when the problem was checked)
        """
        self.last_submission_time = datetime.datetime.now(UTC())

    def get_score(self):
        """
        Access the problem's score
        """
        return self.lcp.get_score()

    def max_score(self):
        """
        Access the problem's max score
        """
        return self.lcp.get_max_score()

    def get_progress(self):
        """
        For now, just return score / max_score
        """
        score_dict = self.get_score()
        score = score_dict['score']
        total = score_dict['total']

        if total > 0:
            if self.weight is not None:
                # Progress objects expect total > 0
                if self.weight == 0:
                    return None

                # scale score and total by weight/total:
                score = score * self.weight / total
                total = self.weight

            try:
                return Progress(score, total)
            except (TypeError, ValueError):
                log.exception("Got bad progress")
                return None
        return None

    def get_html(self):
        """
        Return some html with data about the module
        """
        progress = self.get_progress()
        return self.runtime.render_template('problem_ajax.html', {
            'element_id': self.location.html_id(),
            'id': self.location.to_deprecated_string(),
            'ajax_url': self.runtime.ajax_url,
            'progress_status': Progress.to_js_status_str(progress),
            'progress_detail': Progress.to_js_detail_str(progress),
        })

    def check_button_name(self):
        """
        Determine the name for the "check" button.

        Usually it is just "Check", but if this is the student's
        final attempt, change the name to "Final Check".
        The text can be customized by the text_customization setting.
        """
        # The logic flow is a little odd so that _('xxx') strings can be found for
        # translation while also running _() just once for each string.
        _ = self.runtime.service(self, "i18n").ugettext
        check = _('Submit')
        final_check = _('Final Submit')

        # Apply customizations if present
        if 'custom_check' in self.text_customization:
            check = _(self.text_customization.get('custom_check'))
        if 'custom_final_check' in self.text_customization:
            final_check = _(self.text_customization.get('custom_final_check'))
        # TODO: need a way to get the customized words into the list of
        # words to be translated

        if self.max_attempts is not None and self.attempts >= self.max_attempts - 1:
            return final_check
        else:
            return check

    def check_button_checking_name(self):
        """
        Return the "checking..." text for the "check" button.

        After the user presses the "check" button, the button will briefly
        display the value returned by this function until a response is
        received by the server.

        The text can be customized by the text_customization setting.

        """
        # Apply customizations if present
        if 'custom_checking' in self.text_customization:
            return self.text_customization.get('custom_checking')

        _ = self.runtime.service(self, "i18n").ugettext
        return _('Checking...')

    def should_show_check_button(self):
        """
        Return True/False to indicate whether to show the "Check" button.
        """
        submitted_without_reset = (self.is_submitted() and self.rerandomize == RANDOMIZATION.ALWAYS)

        # If the problem is closed (past due / too many attempts)
        # then we do NOT show the "check" button
        # Also, do not show the "check" button if we're waiting
        # for the user to reset a randomized problem
        if self.closed() or submitted_without_reset:
            return False
        else:
            return True

    def should_show_reset_button(self):
        """
        Return True/False to indicate whether to show the "Reset" button.
        """
        is_survey_question = (self.max_attempts == 0)

        # If the problem is closed (and not a survey question with max_attempts==0),
        # then do NOT show the reset button.
        if (self.closed() and not is_survey_question):
<<<<<<< HEAD
                return False

        # Never show the button if the problem is correct
        if self.is_correct():
            return False
=======
            return False

        # Button only shows up for randomized problems if the question has been submitted
        if self.rerandomize in [RANDOMIZATION.ALWAYS, RANDOMIZATION.ONRESET] and self.is_submitted():
            return True
        else:
            # Do NOT show the button if the problem is correct
            if self.is_correct():
                return False
            else:
                return self.show_reset_button
>>>>>>> f30ad29b

        # Button only shows up for randomized problems if the question has been submitted
        if self.rerandomize in [RANDOMIZATION.ALWAYS, RANDOMIZATION.ONRESET] and self.is_submitted():
            return True
        else:
            return self.show_reset_button

    def should_show_save_button(self):
        """
        Return True/False to indicate whether to show the "Save" button.
        """

        # If the user has forced the save button to display,
        # then show it as long as the problem is not closed
        # (past due / too many attempts)
        if self.force_save_button:
            return not self.closed()
        else:
            is_survey_question = (self.max_attempts == 0)
            needs_reset = self.is_submitted() and self.rerandomize == RANDOMIZATION.ALWAYS

            # If the student has unlimited attempts, and their answers
            # are not randomized, then we do not need a save button
            # because they can use the "Check" button without consequences.
            #
            # The consequences we want to avoid are:
            # * Using up an attempt (if max_attempts is set)
            # * Changing the current problem, and no longer being
            #   able to view it (if rerandomize is "always")
            #
            # In those cases. the if statement below is false,
            # and the save button can still be displayed.
            #
            if self.max_attempts is None and self.rerandomize != RANDOMIZATION.ALWAYS:
                return False

            # If the problem is closed (and not a survey question with max_attempts==0),
            # then do NOT show the save button
            # If we're waiting for the user to reset a randomized problem
            # then do NOT show the save button
            elif (self.closed() and not is_survey_question) or needs_reset:
                return False
            else:
                return True

    def handle_problem_html_error(self, err):
        """
        Create a dummy problem to represent any errors.

        Change our problem to a dummy problem containing a warning message to
        display to users. Returns the HTML to show to users

        `err` is the Exception encountered while rendering the problem HTML.
        """
        log.exception(err.message)

        # TODO (vshnayder): another switch on DEBUG.
        if self.runtime.DEBUG:
            msg = (
                u'[courseware.capa.capa_module] <font size="+1" color="red">'
                u'Failed to generate HTML for problem {url}</font>'.format(
                    url=cgi.escape(self.location.to_deprecated_string()))
            )
            msg += u'<p>Error:</p><p><pre>{msg}</pre></p>'.format(msg=cgi.escape(err.message))
            msg += u'<p><pre>{tb}</pre></p>'.format(tb=cgi.escape(traceback.format_exc()))
            html = msg

        else:
            # We're in non-debug mode, and possibly even in production. We want
            #   to avoid bricking of problem as much as possible

            # Presumably, student submission has corrupted LoncapaProblem HTML.
            #   First, pull down all student answers
            student_answers = self.lcp.student_answers
            answer_ids = student_answers.keys()

            # Some inputtypes, such as dynamath, have additional "hidden" state that
            #   is not exposed to the student. Keep those hidden
            # TODO: Use regex, e.g. 'dynamath' is suffix at end of answer_id
            hidden_state_keywords = ['dynamath']
            for answer_id in answer_ids:
                for hidden_state_keyword in hidden_state_keywords:
                    if answer_id.find(hidden_state_keyword) >= 0:
                        student_answers.pop(answer_id)

            # Next, generate a fresh LoncapaProblem
            self.lcp = self.new_lcp(None)
            self.set_state_from_lcp()

            # Prepend a scary warning to the student
            _ = self.runtime.service(self, "i18n").ugettext
            warning_msg = _("Warning: The problem has been reset to its initial state!")
            warning = '<div class="capa_reset"> <h2> ' + warning_msg + '</h2>'

            # Translators: Following this message, there will be a bulleted list of items.
            warning_msg = _("The problem's state was corrupted by an invalid submission. The submission consisted of:")
            warning += warning_msg + '<ul>'

            for student_answer in student_answers.values():
                if student_answer != '':
                    warning += '<li>' + cgi.escape(student_answer) + '</li>'

            warning_msg = _('If this error persists, please contact the course staff.')
            warning += '</ul>' + warning_msg + '</div>'

            html = warning
            try:
                html += self.lcp.get_html()
            except Exception:  # pylint: disable=broad-except
                # Couldn't do it. Give up.
                log.exception("Unable to generate html from LoncapaProblem")
                raise

        return html

    def get_problem_html(self, encapsulate=True):
        """
        Return html for the problem.

        Adds check, reset, save buttons as necessary based on the problem config and state.
        """

        try:
            html = self.lcp.get_html()

        # If we cannot construct the problem HTML,
        # then generate an error message instead.
        except Exception as err:  # pylint: disable=broad-except
            html = self.handle_problem_html_error(err)

        # The convention is to pass the name of the check button if we want
        # to show a check button, and False otherwise This works because
        # non-empty strings evaluate to True.  We use the same convention
        # for the "checking" state text.
        if self.should_show_check_button():
            check_button = self.check_button_name()
            check_button_checking = self.check_button_checking_name()
        else:
            check_button = False
            check_button_checking = False

        problem_is_timed = self.minutes_allowed > 0

        if problem_is_timed and not self.time_started:
            self.set_time_started()

        end_time_to_display = (self.time_started + datetime.timedelta(minutes=self.minutes_allowed)
                               if problem_is_timed
                               else None)

        # because we use self.due and not self.close_date below, this is not the actual end_time, but the
        # end_time we want to display to the user
        if self.due and end_time_to_display:
            end_time_to_display = min(self.due, end_time_to_display)

        content = {
            'name': self.display_name_with_default,
            'html': html,
            'weight': self.weight,
        }

        context = {
            'problem': content,
            'id': self.location.to_deprecated_string(),
            'problem_is_timed': problem_is_timed,
            'start_time': self.time_started,
            'end_time_to_display': end_time_to_display,
            'check_button': check_button,
            'check_button_checking': check_button_checking,
            'reset_button': self.should_show_reset_button(),
            'save_button': self.should_show_save_button(),
            'answer_available': self.answer_available(),
            'attempts_used': self.attempts,
            'attempts_allowed': self.max_attempts,
        }

        html = self.runtime.render_template('problem.html', context)

        if encapsulate:
            html = u'<div id="problem_{id}" class="problem" data-url="{ajax_url}">'.format(
                id=self.location.html_id(), ajax_url=self.runtime.ajax_url
            ) + html + "</div>"

        # Now do all the substitutions which the LMS module_render normally does, but
        # we need to do here explicitly since we can get called for our HTML via AJAX
        html = self.runtime.replace_urls(html)
        if self.runtime.replace_course_urls:
            html = self.runtime.replace_course_urls(html)

        if self.runtime.replace_jump_to_id_urls:
            html = self.runtime.replace_jump_to_id_urls(html)

        return html

    def exceeded_time_limit(self):
        """
        Has student used up allotted time, if set
        """
        if self.minutes_allowed <= 0 or not self.time_started:
            return False
        now = datetime.datetime.now(UTC())
        # built in hardcoded grace period of 5 min
        time_limit_end = self.time_started + datetime.timedelta(minutes=(self.minutes_allowed + 5))
        return now > time_limit_end

    def is_past_due(self):
        """
        Is it now past this problem's due date, including grace period?
        """
        return (self.close_date is not None and
                datetime.datetime.now(UTC()) > self.close_date)

    def closed(self):
        """
        Is the student still allowed to submit answers?
        """
        if self.max_attempts is not None and self.attempts >= self.max_attempts:
            return True
        if self.is_past_due():
            return True
        if self.exceeded_time_limit():
            return True

        return False

    def is_submitted(self):
        """
        Used to decide to show or hide RESET or CHECK buttons.

        Means that student submitted problem and nothing more.
        Problem can be completely wrong.
        Pressing RESET button makes this function to return False.
        """
        # used by conditional module
        return self.lcp.done

    def is_attempted(self):
        """
        Has the problem been attempted?

        used by conditional module
        """
        return self.attempts > 0

    def is_correct(self):
        """
        True iff full points
        """
        score_dict = self.get_score()
        return score_dict['score'] == score_dict['total']

    def answer_available(self):
        """
        Is the user allowed to see an answer?
        """
        if self.showanswer == '':
            return False
        elif self.showanswer == SHOWANSWER.NEVER:
            return False
        elif self.runtime.user_is_staff:
            # This is after the 'never' check because admins can see the answer
            # unless the problem explicitly prevents it
            return True
        elif self.showanswer == SHOWANSWER.ATTEMPTED:
            return self.attempts > 0
        elif self.showanswer == SHOWANSWER.ANSWERED:
            # NOTE: this is slightly different from 'attempted' -- resetting the problems
            # makes lcp.done False, but leaves attempts unchanged.
            return self.lcp.done
        elif self.showanswer == SHOWANSWER.CLOSED:
            return self.closed()
        elif self.showanswer == SHOWANSWER.FINISHED:
            return self.closed() or self.is_correct()

        elif self.showanswer == SHOWANSWER.CORRECT_OR_PAST_DUE:
            return self.is_correct() or self.is_past_due()
        elif self.showanswer == SHOWANSWER.PAST_DUE:
            return self.is_past_due()
        elif self.showanswer == SHOWANSWER.ALWAYS:
            return True

        return False

    def update_score(self, data):
        """
        Delivers grading response (e.g. from asynchronous code checking) to
            the capa problem, so its score can be updated

        'data' must have a key 'response' which is a string that contains the
            grader's response

        No ajax return is needed. Return empty dict.
        """
        queuekey = data['queuekey']
        score_msg = data['xqueue_body']
        self.lcp.update_score(score_msg, queuekey)
        self.set_state_from_lcp()
        self.publish_grade()

        return dict()  # No AJAX return is needed

    def handle_ungraded_response(self, data):
        """
        Delivers a response from the XQueue to the capa problem

        The score of the problem will not be updated

        Args:
            - data (dict) must contain keys:
                            queuekey - a key specific to this response
                            xqueue_body - the body of the response
        Returns:
            empty dictionary

        No ajax return is needed, so an empty dict is returned
        """
        queuekey = data['queuekey']
        score_msg = data['xqueue_body']

        # pass along the xqueue message to the problem
        self.lcp.ungraded_response(score_msg, queuekey)
        self.set_state_from_lcp()
        return dict()

    def handle_input_ajax(self, data):
        """
        Handle ajax calls meant for a particular input in the problem

        Args:
            - data (dict) - data that should be passed to the input
        Returns:
            - dict containing the response from the input
        """
        response = self.lcp.handle_input_ajax(data)

        # save any state changes that may occur
        self.set_state_from_lcp()
        return response

    def get_answer(self, _data):
        """
        For the "show answer" button.

        Returns the answers: {'answers' : answers}
        """
        event_info = dict()
        event_info['problem_id'] = self.location.to_deprecated_string()
        self.track_function_unmask('showanswer', event_info)
        if not self.answer_available():
            raise NotFoundError('Answer is not available')
        else:
            answers = self.lcp.get_question_answers()
            self.set_state_from_lcp()

        # answers (eg <solution>) may have embedded images
        #   but be careful, some problems are using non-string answer dicts
        new_answers = dict()
        for answer_id in answers:
            try:
                answer_content = self.runtime.replace_urls(answers[answer_id])
                if self.runtime.replace_jump_to_id_urls:
                    answer_content = self.runtime.replace_jump_to_id_urls(answer_content)
                new_answer = {answer_id: answer_content}
            except TypeError:
                log.debug(u'Unable to perform URL substitution on answers[%s]: %s',
                          answer_id, answers[answer_id])
                new_answer = {answer_id: answers[answer_id]}
            new_answers.update(new_answer)

        return {'answers': new_answers}

    # Figure out if we should move these to capa_problem?
    def get_problem(self, _data):
        """
        Return results of get_problem_html, as a simple dict for json-ing.
        { 'html': <the-html> }

        Used if we want to reconfirm we have the right thing e.g. after
        several AJAX calls.
        """
        return {'html': self.get_problem_html(encapsulate=False)}

    @staticmethod
    def make_dict_of_responses(data):
        """
        Make dictionary of student responses (aka "answers")

        `data` is POST dictionary (webob.multidict.MultiDict).

        The `data` dict has keys of the form 'x_y', which are mapped
        to key 'y' in the returned dict.  For example,
        'input_1_2_3' would be mapped to '1_2_3' in the returned dict.

        Some inputs always expect a list in the returned dict
        (e.g. checkbox inputs).  The convention is that
        keys in the `data` dict that end with '[]' will always
        have list values in the returned dict.
        For example, if the `data` dict contains {'input_1[]': 'test' }
        then the output dict would contain {'1': ['test'] }
        (the value is a list).

        Some other inputs such as ChoiceTextInput expect a dict of values in the returned
        dict  If the key ends with '{}' then we will assume that the value is a json
        encoded dict and deserialize it.
        For example, if the `data` dict contains {'input_1{}': '{"1_2_1": 1}'}
        then the output dict would contain {'1': {"1_2_1": 1} }
        (the value is a dictionary)

        Raises an exception if:

        -A key in the `data` dictionary does not contain at least one underscore
          (e.g. "input" is invalid, but "input_1" is valid)

        -Two keys end up with the same name in the returned dict.
          (e.g. 'input_1' and 'input_1[]', which both get mapped to 'input_1'
           in the returned dict)
        """
        answers = dict()

        # webob.multidict.MultiDict is a view of a list of tuples,
        # so it will return a multi-value key once for each value.
        # We only want to consider each key a single time, so we use set(data.keys())
        for key in set(data.keys()):
            # e.g. input_resistor_1 ==> resistor_1
            _, _, name = key.partition('_')  # pylint: disable=redefined-outer-name

            # If key has no underscores, then partition
            # will return (key, '', '')
            # We detect this and raise an error
            if not name:
                raise ValueError(u"{key} must contain at least one underscore".format(key=key))

            else:
                # This allows for answers which require more than one value for
                # the same form input (e.g. checkbox inputs). The convention is that
                # if the name ends with '[]' (which looks like an array), then the
                # answer will be an array.
                # if the name ends with '{}' (Which looks like a dict),
                # then the answer will be a dict
                is_list_key = name.endswith('[]')
                is_dict_key = name.endswith('{}')
                name = name[:-2] if is_list_key or is_dict_key else name

                if is_list_key:
                    val = data.getall(key)
                elif is_dict_key:
                    try:
                        val = json.loads(data[key])
                    # If the submission wasn't deserializable, raise an error.
                    except(KeyError, ValueError):
                        raise ValueError(
                            u"Invalid submission: {val} for {key}".format(val=data[key], key=key)
                        )
                else:
                    val = data[key]

                # If the name already exists, then we don't want
                # to override it.  Raise an error instead
                if name in answers:
                    raise ValueError(u"Key {name} already exists in answers dict".format(name=name))
                else:
                    answers[name] = val

        return answers

    def publish_grade(self):
        """
        Publishes the student's current grade to the system as an event
        """
        score = self.lcp.get_score()
        self.runtime.publish(
            self,
            'grade',
            {
                'value': score['score'],
                'max_value': score['total'],
            }
        )

        return {'grade': score['score'], 'max_grade': score['total']}

    # pylint: disable=too-many-statements
    def check_problem(self, data, override_time=False):
        """
        Checks whether answers to a problem are correct

        Returns a map of correct/incorrect answers:
          {'success' : 'correct' | 'incorrect' | AJAX alert msg string,
           'contents' : html}
        """
        event_info = dict()
        event_info['state'] = self.lcp.get_state()
        event_info['problem_id'] = self.location.to_deprecated_string()

        answers = self.make_dict_of_responses(data)
        answers_without_files = convert_files_to_filenames(answers)
        event_info['answers'] = answers_without_files

        metric_name = u'capa.check_problem.{}'.format
        # Can override current time
        current_time = datetime.datetime.now(UTC())
        if override_time is not False:
            current_time = override_time

        _ = self.runtime.service(self, "i18n").ugettext

        # Too late. Cannot submit
        if self.closed():
            event_info['failure'] = 'closed'
            self.track_function_unmask('problem_check_fail', event_info)
            if dog_stats_api:
                dog_stats_api.increment(metric_name('checks'), tags=[u'result:failed', u'failure:closed'])
            raise NotFoundError(_("Problem is closed."))

        # Problem submitted. Student should reset before checking again
        if self.done and self.rerandomize == RANDOMIZATION.ALWAYS:
            event_info['failure'] = 'unreset'
            self.track_function_unmask('problem_check_fail', event_info)
            if dog_stats_api:
                dog_stats_api.increment(metric_name('checks'), tags=[u'result:failed', u'failure:unreset'])
            raise NotFoundError(_("Problem must be reset before it can be checked again."))

        # Problem queued. Students must wait a specified waittime before they are allowed to submit
        # IDEA: consider stealing code from below: pretty-print of seconds, cueing of time remaining
        if self.lcp.is_queued():
            prev_submit_time = self.lcp.get_recentmost_queuetime()

            waittime_between_requests = self.runtime.xqueue['waittime']
            if (current_time - prev_submit_time).total_seconds() < waittime_between_requests:
                msg = _(u"You must wait at least {wait} seconds between submissions.").format(
                    wait=waittime_between_requests)
                return {'success': msg, 'html': ''}

        # Wait time between resets: check if is too soon for submission.
        if self.last_submission_time is not None and self.submission_wait_seconds != 0:
             # pylint: disable=maybe-no-member
             # pylint is unable to verify that .total_seconds() exists
            if (current_time - self.last_submission_time).total_seconds() < self.submission_wait_seconds:
                remaining_secs = int(self.submission_wait_seconds - (current_time - self.last_submission_time).total_seconds())
                msg = _(u'You must wait at least {wait_secs} between submissions. {remaining_secs} remaining.').format(
                    wait_secs=self.pretty_print_seconds(self.submission_wait_seconds),
                    remaining_secs=self.pretty_print_seconds(remaining_secs))
                return {
                    'success': msg,
                    'html': ''
                }

        try:
            correct_map = self.lcp.grade_answers(answers)
            self.attempts = self.attempts + 1
            self.lcp.done = True
            self.set_state_from_lcp()
            self.set_last_submission_time()

        except (StudentInputError, ResponseError, LoncapaProblemError) as inst:
            log.warning("StudentInputError in capa_module:problem_check",
                        exc_info=True)

            # Save the user's state before failing
            self.set_state_from_lcp()

            # If the user is a staff member, include
            # the full exception, including traceback,
            # in the response
            if self.runtime.user_is_staff:
                msg = u"Staff debug info: {tb}".format(tb=cgi.escape(traceback.format_exc()))

            # Otherwise, display just an error message,
            # without a stack trace
            else:
                # Translators: {msg} will be replaced with a problem's error message.
                msg = _(u"Error: {msg}").format(msg=inst.message)

            return {'success': msg}

        except Exception as err:
            # Save the user's state before failing
            self.set_state_from_lcp()

            if self.runtime.DEBUG:
                msg = u"Error checking problem: {}".format(err.message)
                msg += u'\nTraceback:\n{}'.format(traceback.format_exc())
                return {'success': msg}
            raise

        published_grade = self.publish_grade()

        # success = correct if ALL questions in this problem are correct
        success = 'correct'
        for answer_id in correct_map:
            if not correct_map.is_correct(answer_id):
                success = 'incorrect'

        # NOTE: We are logging both full grading and queued-grading submissions. In the latter,
        #       'success' will always be incorrect
        event_info['grade'] = published_grade['grade']
        event_info['max_grade'] = published_grade['max_grade']
        event_info['correct_map'] = correct_map.get_dict()
        event_info['success'] = success
        event_info['attempts'] = self.attempts
        event_info['submission'] = self.get_submission_metadata_safe(answers_without_files, correct_map)
        self.track_function_unmask('problem_check', event_info)

        if dog_stats_api:
            dog_stats_api.increment(metric_name('checks'), tags=[u'result:success'])
            dog_stats_api.histogram(
                metric_name('correct_pct'),
                float(published_grade['grade']) / published_grade['max_grade'],
            )
            dog_stats_api.histogram(
                metric_name('attempts'),
                self.attempts,
            )

        if hasattr(self.runtime, 'psychometrics_handler'):  # update PsychometricsData using callback
            self.runtime.psychometrics_handler(self.get_state_for_lcp())

        # render problem into HTML
        html = self.get_problem_html(encapsulate=False)

        return {
            'success': success,
            'contents': html
        }
    # pylint: enable=too-many-statements

    def track_function_unmask(self, title, event_info):
        """
        All calls to runtime.track_function route through here so that the
        choice names can be unmasked.
        """
        # Do the unmask translates on a copy of event_info,
        # avoiding problems where an event_info is unmasked twice.
        event_unmasked = copy.deepcopy(event_info)
        self.unmask_event(event_unmasked)
        self.runtime.track_function(title, event_unmasked)

    def unmask_event(self, event_info):
        """
        Translates in-place the event_info to account for masking
        and adds information about permutation options in force.
        """
        # answers is like: {u'i4x-Stanford-CS99-problem-dada976e76f34c24bc8415039dee1300_2_1': u'mask_0'}
        # Each response values has an answer_id which matches the key in answers.
        for response in self.lcp.responders.values():
            # Un-mask choice names in event_info for masked responses.
            if response.has_mask():
                # We don't assume much about the structure of event_info,
                # but check for the existence of the things we need to un-mask.

                # Look for answers/id
                answer = event_info.get('answers', {}).get(response.answer_id)
                if answer is not None:
                    event_info['answers'][response.answer_id] = response.unmask_name(answer)

                # Look for state/student_answers/id
                answer = event_info.get('state', {}).get('student_answers', {}).get(response.answer_id)
                if answer is not None:
                    event_info['state']['student_answers'][response.answer_id] = response.unmask_name(answer)

                # Look for old_state/student_answers/id  -- parallel to the above case, happens on reset
                answer = event_info.get('old_state', {}).get('student_answers', {}).get(response.answer_id)
                if answer is not None:
                    event_info['old_state']['student_answers'][response.answer_id] = response.unmask_name(answer)

            # Add 'permutation' to event_info for permuted responses.
            permutation_option = None
            if response.has_shuffle():
                permutation_option = 'shuffle'
            elif response.has_answerpool():
                permutation_option = 'answerpool'

            if permutation_option is not None:
                # Add permutation record tuple: (one of:'shuffle'/'answerpool', [as-displayed list])
                if not 'permutation' in event_info:
                    event_info['permutation'] = {}
                event_info['permutation'][response.answer_id] = (permutation_option, response.unmask_order())

    def pretty_print_seconds(self, num_seconds):
        """
        Returns time duration nicely formated, e.g. "3 minutes 4 seconds"
        """
        # Here _ is the N variant ungettext that does pluralization with a 3-arg call
        _ = self.runtime.service(self, "i18n").ungettext
        hours = num_seconds // 3600
        sub_hour = num_seconds % 3600
        minutes = sub_hour // 60
        seconds = sub_hour % 60
        display = ""
        if hours > 0:
            display += _("{num_hour} hour", "{num_hour} hours", hours).format(num_hour=hours)
        if minutes > 0:
            if display != "":
                display += " "
            # translators: "minute" refers to a minute of time
            display += _("{num_minute} minute", "{num_minute} minutes", minutes).format(num_minute=minutes)
        # Taking care to make "0 seconds" instead of "" for 0 time
        if seconds > 0 or (hours == 0 and minutes == 0):
            if display != "":
                display += " "
            # translators: "second" refers to a second of time
            display += _("{num_second} second", "{num_second} seconds", seconds).format(num_second=seconds)
        return display

    def get_submission_metadata_safe(self, answers, correct_map):
        """
        Ensures that no exceptions are thrown while generating input metadata summaries.  Returns the
        summary if it is successfully created, otherwise an empty dictionary.
        """
        try:
            return self.get_submission_metadata(answers, correct_map)
        except Exception:  # pylint: disable=broad-except
            # NOTE: The above process requires deep inspection of capa structures that may break for some
            # uncommon problem types.  Ensure that it does not prevent answer submission in those
            # cases.  Any occurrences of errors in this block should be investigated and resolved.
            log.exception('Unable to gather submission metadata, it will not be included in the event.')

        return {}

    def get_submission_metadata(self, answers, correct_map):
        """
        Return a map of inputs to their corresponding summarized metadata.

        Returns:
            A map whose keys are a unique identifier for the input (in this case a capa input_id) and
            whose values are:

                question (str): Is the prompt that was presented to the student.  It corresponds to the
                    label of the input.
                answer (mixed): Is the answer the student provided.  This may be a rich structure,
                    however it must be json serializable.
                response_type (str): The XML tag of the capa response type.
                input_type (str): The XML tag of the capa input type.
                correct (bool): Whether or not the provided answer is correct.  Will be an empty
                    string if correctness could not be determined.
                variant (str): In some cases the same question can have several different variants.
                    This string should uniquely identify the variant of the question that was answered.
                    In the capa context this corresponds to the `seed`.

        This function attempts to be very conservative and make very few assumptions about the structure
        of the problem.  If problem related metadata cannot be located it should be replaced with empty
        strings ''.
        """

        input_metadata = {}
        for input_id, internal_answer in answers.iteritems():
            answer_input = self.lcp.inputs.get(input_id)

            if answer_input is None:
                log.warning('Input id %s is not mapped to an input type.', input_id)

            answer_response = None
            for response, responder in self.lcp.responders.iteritems():
                if input_id in responder.answer_ids:
                    answer_response = responder

            if answer_response is None:
                log.warning('Answer responder could not be found for input_id %s.', input_id)

            user_visible_answer = internal_answer
            if hasattr(answer_input, 'get_user_visible_answer'):
                user_visible_answer = answer_input.get_user_visible_answer(internal_answer)

            # If this problem has rerandomize enabled, then it will generate N variants of the
            # question, one per unique seed value.  In this case we would like to know which
            # variant was selected.  Ideally it would be nice to have the exact question that
            # was presented to the user, with values interpolated etc, but that can be done
            # later if necessary.
            variant = ''
            if self.rerandomize != RANDOMIZATION.NEVER:
                variant = self.seed

            is_correct = correct_map.is_correct(input_id)
            if is_correct is None:
                is_correct = ''

            input_metadata[input_id] = {
                'question': getattr(answer_input, 'loaded_attributes', {}).get('label', ''),
                'answer': user_visible_answer,
                'response_type': getattr(getattr(answer_response, 'xml', None), 'tag', ''),
                'input_type': getattr(answer_input, 'tag', ''),
                'correct': is_correct,
                'variant': variant,
            }

        return input_metadata

    def rescore_problem(self):
        """
        Checks whether the existing answers to a problem are correct.

        This is called when the correct answer to a problem has been changed,
        and the grade should be re-evaluated.

        Returns a dict with one key:
            {'success' : 'correct' | 'incorrect' | AJAX alert msg string }

        Raises NotFoundError if called on a problem that has not yet been
        answered, or NotImplementedError if it's a problem that cannot be rescored.

        Returns the error messages for exceptions occurring while performing
        the rescoring, rather than throwing them.
        """
        event_info = {'state': self.lcp.get_state(), 'problem_id': self.location.to_deprecated_string()}

        _ = self.runtime.service(self, "i18n").ugettext

        if not self.lcp.supports_rescoring():
            event_info['failure'] = 'unsupported'
            self.track_function_unmask('problem_rescore_fail', event_info)
            # Translators: 'rescoring' refers to the act of re-submitting a student's solution so it can get a new score.
            raise NotImplementedError(_("Problem's definition does not support rescoring."))

        if not self.done:
            event_info['failure'] = 'unanswered'
            self.track_function_unmask('problem_rescore_fail', event_info)
            raise NotFoundError(_("Problem must be answered before it can be graded again."))

        # get old score, for comparison:
        orig_score = self.lcp.get_score()
        event_info['orig_score'] = orig_score['score']
        event_info['orig_total'] = orig_score['total']

        try:
            correct_map = self.lcp.rescore_existing_answers()

        except (StudentInputError, ResponseError, LoncapaProblemError) as inst:
            log.warning("Input error in capa_module:problem_rescore", exc_info=True)
            event_info['failure'] = 'input_error'
            self.track_function_unmask('problem_rescore_fail', event_info)
            return {'success': u"Error: {0}".format(inst.message)}

        except Exception as err:
            event_info['failure'] = 'unexpected'
            self.track_function_unmask('problem_rescore_fail', event_info)
            if self.runtime.DEBUG:
                msg = u"Error checking problem: {0}".format(err.message)
                msg += u'\nTraceback:\n' + traceback.format_exc()
                return {'success': msg}
            raise

        # rescoring should have no effect on attempts, so don't
        # need to increment here, or mark done.  Just save.
        self.set_state_from_lcp()

        self.publish_grade()

        new_score = self.lcp.get_score()
        event_info['new_score'] = new_score['score']
        event_info['new_total'] = new_score['total']

        # success = correct if ALL questions in this problem are correct
        success = 'correct'
        for answer_id in correct_map:
            if not correct_map.is_correct(answer_id):
                success = 'incorrect'

        # NOTE: We are logging both full grading and queued-grading submissions. In the latter,
        #       'success' will always be incorrect
        event_info['correct_map'] = correct_map.get_dict()
        event_info['success'] = success
        event_info['attempts'] = self.attempts
        self.track_function_unmask('problem_rescore', event_info)

        # psychometrics should be called on rescoring requests in the same way as check-problem
        if hasattr(self.runtime, 'psychometrics_handler'):  # update PsychometricsData using callback
            self.runtime.psychometrics_handler(self.get_state_for_lcp())

        return {'success': success}

    def save_problem(self, data):
        """
        Save the passed in answers.
        Returns a dict { 'success' : bool, 'msg' : message }
        The message is informative on success, and an error message on failure.
        """
        event_info = dict()
        event_info['state'] = self.lcp.get_state()
        event_info['problem_id'] = self.location.to_deprecated_string()

        answers = self.make_dict_of_responses(data)
        event_info['answers'] = answers
        _ = self.runtime.service(self, "i18n").ugettext

        # Too late. Cannot submit
        if self.closed() and not self.max_attempts == 0:
            event_info['failure'] = 'closed'
            self.track_function_unmask('save_problem_fail', event_info)
            return {
                'success': False,
                # Translators: 'closed' means the problem's due date has passed. You may no longer attempt to solve the problem.
                'msg': _("Problem is closed.")
            }

        # Problem submitted. Student should reset before saving
        # again.
        if self.done and self.rerandomize == RANDOMIZATION.ALWAYS:
            event_info['failure'] = 'done'
            self.track_function_unmask('save_problem_fail', event_info)
            return {
                'success': False,
                'msg': _("Problem needs to be reset prior to save.")
            }

        self.lcp.student_answers = answers

        self.set_state_from_lcp()

        self.track_function_unmask('save_problem_success', event_info)
        msg = _("Your answers have been saved.")
        if not self.max_attempts == 0:
            msg = _("Your answers have been saved but not graded. Click 'Submit' to grade them.")
        return {
            'success': True,
            'msg': msg,
        }

    def reset_problem(self, _data):
        """
        Changes problem state to unfinished -- removes student answers,
<<<<<<< HEAD
        causes problem to rerender itself if randomization is enabled.
=======
        Causes problem to rerender itself if randomization is enabled.
>>>>>>> f30ad29b

        Returns a dictionary of the form:
          {'success': True/False,
           'html': Problem HTML string }

        If an error occurs, the dictionary will also have an
        `error` key containing an error message.
        """
        event_info = dict()
        event_info['old_state'] = self.lcp.get_state()
        event_info['problem_id'] = self.location.to_deprecated_string()
        _ = self.runtime.service(self, "i18n").ugettext

        if self.closed():
            event_info['failure'] = 'closed'
            self.track_function_unmask('reset_problem_fail', event_info)
            return {
                'success': False,
                # Translators: 'closed' means the problem's due date has passed. You may no longer attempt to solve the problem.
                'error': _("Problem is closed."),
            }

        if not self.is_submitted():
            event_info['failure'] = 'not_done'
            self.track_function_unmask('reset_problem_fail', event_info)
            return {
                'success': False,
                # Translators: A student must "make an attempt" to solve the problem on the page before they can reset it.
                'error': _("Refresh the page and make an attempt before resetting."),
            }

        if self.is_submitted() and self.rerandomize in [RANDOMIZATION.ALWAYS, RANDOMIZATION.ONRESET]:
            # Reset random number generator seed.
            self.choose_new_seed()

        # Generate a new problem with either the previous seed or a new seed
        self.lcp = self.new_lcp(None)

        # Pull in the new problem seed
        self.set_state_from_lcp()

        event_info['new_state'] = self.lcp.get_state()
        self.track_function_unmask('reset_problem', event_info)

        return {
            'success': True,
            'html': self.get_problem_html(encapsulate=False),
        }<|MERGE_RESOLUTION|>--- conflicted
+++ resolved
@@ -29,12 +29,8 @@
 from .fields import Timedelta, Date
 from django.utils.timezone import UTC
 from .util.duedate import get_extended_due_date
-<<<<<<< HEAD
-from capa_base_constants import RANDOMIZATION, SHOWANSWER
-=======
 from xmodule.capa_base_constants import RANDOMIZATION, SHOWANSWER
 from django.conf import settings
->>>>>>> f30ad29b
 
 log = logging.getLogger("edx.courseware")
 
@@ -147,13 +143,6 @@
         scope=Scope.settings,
         default=False
     )
-<<<<<<< HEAD
-    show_reset_button = Boolean(
-        display_name=_("Show Reset Button"),
-        help=_('Determines whether a "Reset" button is shown so the user may reset their answer.'),
-        scope=Scope.settings,
-        default=True
-=======
     reset_key = "DEFAULT_SHOW_RESET_BUTTON"
     default_reset_button = getattr(settings, reset_key) if hasattr(settings, reset_key) else False
     show_reset_button = Boolean(
@@ -162,7 +151,6 @@
                "A default value can be set in Advanced Settings."),
         scope=Scope.settings,
         default=default_reset_button
->>>>>>> f30ad29b
     )
     rerandomize = Randomization(
         display_name=_("Randomization"),
@@ -506,13 +494,6 @@
         # If the problem is closed (and not a survey question with max_attempts==0),
         # then do NOT show the reset button.
         if (self.closed() and not is_survey_question):
-<<<<<<< HEAD
-                return False
-
-        # Never show the button if the problem is correct
-        if self.is_correct():
-            return False
-=======
             return False
 
         # Button only shows up for randomized problems if the question has been submitted
@@ -524,13 +505,6 @@
                 return False
             else:
                 return self.show_reset_button
->>>>>>> f30ad29b
-
-        # Button only shows up for randomized problems if the question has been submitted
-        if self.rerandomize in [RANDOMIZATION.ALWAYS, RANDOMIZATION.ONRESET] and self.is_submitted():
-            return True
-        else:
-            return self.show_reset_button
 
     def should_show_save_button(self):
         """
@@ -1445,11 +1419,7 @@
     def reset_problem(self, _data):
         """
         Changes problem state to unfinished -- removes student answers,
-<<<<<<< HEAD
-        causes problem to rerender itself if randomization is enabled.
-=======
         Causes problem to rerender itself if randomization is enabled.
->>>>>>> f30ad29b
 
         Returns a dictionary of the form:
           {'success': True/False,
