--- conflicted
+++ resolved
@@ -27,11 +27,7 @@
 from django.utils.crypto import get_random_string
 from django.contrib.auth.hashers import make_password
 from django.contrib.auth.signals import user_logged_in, user_logged_out
-<<<<<<< HEAD
-from django.db import models, transaction, IntegrityError
-=======
 from django.db import models, IntegrityError, transaction
->>>>>>> f30ad29b
 from django.db.models import Count
 from django.dispatch import receiver, Signal
 from django.core.exceptions import ObjectDoesNotExist
@@ -932,10 +928,9 @@
                may include "audit", "verified_id", etc. Please don't use it
                until we have these mapped out.
 
-<<<<<<< HEAD
-        'should_send_email' is a boolean that specifies if a course enrollment 
+        `should_send_email` is a boolean that specifies if a course enrollment
         email should be sent to the given user. 
-=======
+
         `check_access`: if True, we check that an accessible course actually
                 exists for the given course_key before we enroll the student.
                 The default is set to False to avoid breaking legacy code or
@@ -946,7 +941,6 @@
         EnrollmentClosedError, CourseFullError, AlreadyEnrolledError.  All these
         are subclasses of CourseEnrollmentException if you want to catch all of
         them in the same way.
->>>>>>> f30ad29b
 
         It is expected that this method is called from a method which has already
         verified the user authentication.
