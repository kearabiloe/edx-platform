"""
Views related to operations on course objects
"""
import json
import random
import string  # pylint: disable=W0402
import logging
from django.utils.translation import ugettext as _
import django.utils
from django.contrib.auth.decorators import login_required
from django.conf import settings
from django.views.decorators.http import require_http_methods
from django.core.exceptions import PermissionDenied
from django.core.urlresolvers import reverse
from django.http import HttpResponseBadRequest, HttpResponseNotFound, HttpResponse, Http404
from smtplib import SMTPException
from util.json_request import JsonResponse, JsonResponseBadRequest
from util.date_utils import get_default_time_display
from edxmako.shortcuts import render_to_response, render_to_string

from xmodule.course_module import DEFAULT_START_DATE
from xmodule.error_module import ErrorDescriptor
from xmodule.modulestore.django import modulestore
from xmodule.contentstore.content import StaticContent
from xmodule.tabs import PDFTextbookTabs
from xmodule.partitions.partitions import UserPartition, Group

from xmodule.modulestore import EdxJSONEncoder
from xmodule.modulestore.exceptions import ItemNotFoundError, DuplicateCourseError
from opaque_keys import InvalidKeyError
from opaque_keys.edx.locations import Location
from opaque_keys.edx.keys import CourseKey

from django_future.csrf import ensure_csrf_cookie
from contentstore.course_info_model import get_course_updates, update_course_updates, delete_course_update
from contentstore.utils import (
    add_instructor,
    initialize_permissions,
    get_lms_link_for_item,
    add_extra_panel_tab,
    remove_extra_panel_tab,
    reverse_course_url,
    reverse_usage_url,
    reverse_url,
    remove_all_instructors,
)
from models.settings.course_details import CourseDetails, CourseSettingsEncoder
from models.settings.course_grading import CourseGradingModel
from models.settings.course_metadata import CourseMetadata
from util.json_request import expect_json
from util.string_utils import _has_non_ascii_characters
from .access import has_course_access
from .component import (
    OPEN_ENDED_COMPONENT_TYPES,
    NOTE_COMPONENT_TYPES,
    ADVANCED_COMPONENT_POLICY_KEY,
    SPLIT_TEST_COMPONENT_TYPE,
    ADVANCED_COMPONENT_TYPES,
)
from contentstore.tasks import rerun_course
from .item import create_xblock_info
from course_creators.views import get_course_creator_status, add_user_with_status_unrequested
from contentstore import utils
from student.roles import (
    CourseInstructorRole, CourseStaffRole, CourseCreatorRole, GlobalStaff, UserBasedRole
)
from student import auth
from course_action_state.models import CourseRerunState, CourseRerunUIStateManager
from course_action_state.managers import CourseActionStateItemNotFoundError
from microsite_configuration import microsite
from xmodule.course_module import CourseFields


__all__ = ['course_info_handler', 'course_handler', 'course_info_update_handler',
           'course_rerun_handler',
           'settings_handler',
           'grading_handler',
           'advanced_settings_handler',
           'course_notifications_handler',
           'textbooks_list_handler', 'textbooks_detail_handler',
           'group_configurations_list_handler', 'group_configurations_detail_handler',
           'send_test_enrollment_email']

log = logging.getLogger(__name__)


class AccessListFallback(Exception):
    """
    An exception that is raised whenever we need to `fall back` to fetching *all* courses
    available to a user, rather than using a shorter method (i.e. fetching by group)
    """
    pass


def _get_course_module(course_key, user, depth=0):
    """
    Internal method used to calculate and return the locator and course module
    for the view functions in this file.
    """
    if not has_course_access(user, course_key):
        raise PermissionDenied()
    course_module = modulestore().get_course(course_key, depth=depth)
    return course_module


@login_required
def course_notifications_handler(request, course_key_string=None, action_state_id=None):
    """
    Handle incoming requests for notifications in a RESTful way.

    course_key_string and action_state_id must both be set; else a HttpBadResponseRequest is returned.

    For each of these operations, the requesting user must have access to the course;
    else a PermissionDenied error is returned.

    GET
        json: return json representing information about the notification (action, state, etc)
    DELETE
        json: return json repressing success or failure of dismissal/deletion of the notification
    PUT
        Raises a NotImplementedError.
    POST
        Raises a NotImplementedError.
    """
    # ensure that we have a course and an action state
    if not course_key_string or not action_state_id:
        return HttpResponseBadRequest()

    response_format = request.REQUEST.get('format', 'html')

    course_key = CourseKey.from_string(course_key_string)

    if response_format == 'json' or 'application/json' in request.META.get('HTTP_ACCEPT', 'application/json'):
        if not has_course_access(request.user, course_key):
            raise PermissionDenied()
        if request.method == 'GET':
            return _course_notifications_json_get(action_state_id)
        elif request.method == 'DELETE':
            # we assume any delete requests dismiss actions from the UI
            return _dismiss_notification(request, action_state_id)
        elif request.method == 'PUT':
            raise NotImplementedError()
        elif request.method == 'POST':
            raise NotImplementedError()
        else:
            return HttpResponseBadRequest()
    else:
        return HttpResponseNotFound()


def _course_notifications_json_get(course_action_state_id):
    """
    Return the action and the action state for the given id
    """
    try:
        action_state = CourseRerunState.objects.find_first(id=course_action_state_id)
    except CourseActionStateItemNotFoundError:
        return HttpResponseBadRequest()

    action_state_info = {
        'action': action_state.action,
        'state': action_state.state,
        'should_display': action_state.should_display
    }
    return JsonResponse(action_state_info)


def _dismiss_notification(request, course_action_state_id):  # pylint: disable=unused-argument
    """
    Update the display of the course notification
    """
    try:
        action_state = CourseRerunState.objects.find_first(id=course_action_state_id)

    except CourseActionStateItemNotFoundError:
        # Can't dismiss a notification that doesn't exist in the first place
        return HttpResponseBadRequest()

    if action_state.state == CourseRerunUIStateManager.State.FAILED:
        # We remove all permissions for this course key at this time, since
        # no further access is required to a course that failed to be created.
        remove_all_instructors(action_state.course_key)

    # The CourseRerunState is no longer needed by the UI; delete
    action_state.delete()

    return JsonResponse({'success': True})


# pylint: disable=unused-argument
@login_required
def course_handler(request, course_key_string=None):
    """
    The restful handler for course specific requests.
    It provides the course tree with the necessary information for identifying and labeling the parts. The root
    will typically be a 'course' object but may not be especially as we support modules.

    GET
        html: return course listing page if not given a course id
        html: return html page overview for the given course if given a course id
        json: return json representing the course branch's index entry as well as dag w/ all of the children
        replaced w/ json docs where each doc has {'_id': , 'display_name': , 'children': }
    POST
        json: create a course, return resulting json
        descriptor (same as in GET course/...). Leaving off /branch/draft would imply create the course w/ default
        branches. Cannot change the structure contents ('_id', 'display_name', 'children') but can change the
        index entry.
    PUT
        json: update this course (index entry not xblock) such as repointing head, changing display name, org,
        course, run. Return same json as above.
    DELETE
        json: delete this branch from this course (leaving off /branch/draft would imply delete the course)
    """
    try:
        response_format = request.REQUEST.get('format', 'html')
        if response_format == 'json' or 'application/json' in request.META.get('HTTP_ACCEPT', 'application/json'):
            if request.method == 'GET':
                course_key = CourseKey.from_string(course_key_string)
                with modulestore().bulk_operations(course_key):
                    course_module = _get_course_module(course_key, request.user, depth=None)
                    return JsonResponse(_course_outline_json(request, course_module))
            elif request.method == 'POST':  # not sure if this is only post. If one will have ids, it goes after access
                return _create_or_rerun_course(request)
            elif not has_course_access(request.user, CourseKey.from_string(course_key_string)):
                raise PermissionDenied()
            elif request.method == 'PUT':
                raise NotImplementedError()
            elif request.method == 'DELETE':
                raise NotImplementedError()
            else:
                return HttpResponseBadRequest()
        elif request.method == 'GET':  # assume html
            if course_key_string is None:
                return course_listing(request)
            else:
                return course_index(request, CourseKey.from_string(course_key_string))
        else:
            return HttpResponseNotFound()
    except InvalidKeyError:
        raise Http404


@login_required
@ensure_csrf_cookie
@require_http_methods(["GET"])
def course_rerun_handler(request, course_key_string):
    """
    The restful handler for course reruns.
    GET
        html: return html page with form to rerun a course for the given course id
    """
    # Only global staff (PMs) are able to rerun courses during the soft launch
    if not GlobalStaff().has_user(request.user):
        raise PermissionDenied()
    course_key = CourseKey.from_string(course_key_string)
    with modulestore().bulk_operations(course_key):
        course_module = _get_course_module(course_key, request.user, depth=3)
        if request.method == 'GET':
            return render_to_response('course-create-rerun.html', {
                'source_course_key': course_key,
                'display_name': course_module.display_name,
                'user': request.user,
                'course_creator_status': _get_course_creator_status(request.user),
                'allow_unicode_course_id': settings.FEATURES.get('ALLOW_UNICODE_COURSE_ID', False)
            })


def _course_outline_json(request, course_module):
    """
    Returns a JSON representation of the course module and recursively all of its children.
    """
    return create_xblock_info(
        course_module,
        include_child_info=True,
        course_outline=True,
        include_children_predicate=lambda xblock: not xblock.category == 'vertical'
    )


def _accessible_courses_list(request):
    """
    List all courses available to the logged in user by iterating through all the courses
    """
    def course_filter(course):
        """
        Filter out unusable and inaccessible courses
        """
        if isinstance(course, ErrorDescriptor):
            return False

        # pylint: disable=fixme
        # TODO remove this condition when templates purged from db
        if course.location.course == 'templates':
            return False

        return has_course_access(request.user, course.id)

    courses = filter(course_filter, modulestore().get_courses())
    in_process_course_actions = [
        course for course in
        CourseRerunState.objects.find_all(
            exclude_args={'state': CourseRerunUIStateManager.State.SUCCEEDED}, should_display=True
        )
        if has_course_access(request.user, course.course_key)
    ]
    return courses, in_process_course_actions


def _accessible_courses_list_from_groups(request):
    """
    List all courses available to the logged in user by reversing access group names
    """
    courses_list = {}
    in_process_course_actions = []

    instructor_courses = UserBasedRole(request.user, CourseInstructorRole.ROLE).courses_with_role()
    staff_courses = UserBasedRole(request.user, CourseStaffRole.ROLE).courses_with_role()
    all_courses = instructor_courses | staff_courses

    for course_access in all_courses:
        course_key = course_access.course_id
        if course_key is None:
            # If the course_access does not have a course_id, it's an org-based role, so we fall back
            raise AccessListFallback
        if course_key not in courses_list:
            # check for any course action state for this course
            in_process_course_actions.extend(
                CourseRerunState.objects.find_all(
                    exclude_args={'state': CourseRerunUIStateManager.State.SUCCEEDED},
                    should_display=True,
                    course_key=course_key,
                )
            )
            # check for the course itself
            try:
                course = modulestore().get_course(course_key)
            except ItemNotFoundError:
                # If a user has access to a course that doesn't exist, don't do anything with that course
                pass
            if course is not None and not isinstance(course, ErrorDescriptor):
                # ignore deleted or errored courses
                courses_list[course_key] = course

    return courses_list.values(), in_process_course_actions


@login_required
@ensure_csrf_cookie
def course_listing(request):
    """
    List all courses available to the logged in user
    Try to get all courses by first reversing django groups and fallback to old method if it fails
    Note: overhead of pymongo reads will increase if getting courses from django groups fails
    """
    if GlobalStaff().has_user(request.user):
        # user has global access so no need to get courses from django groups
        courses, in_process_course_actions = _accessible_courses_list(request)
    else:
        try:
            courses, in_process_course_actions = _accessible_courses_list_from_groups(request)
        except AccessListFallback:
            # user have some old groups or there was some error getting courses from django groups
            # so fallback to iterating through all courses
            courses, in_process_course_actions = _accessible_courses_list(request)

    def format_course_for_view(course):
        """
        Return a dict of the data which the view requires for each course
        """
        return {
            'display_name': course.display_name,
            'course_key': unicode(course.location.course_key),
            'url': reverse_course_url('course_handler', course.id),
            'lms_link': get_lms_link_for_item(course.location),
            'rerun_link': _get_rerun_link_for_item(course.id),
            'org': course.display_org_with_default,
            'number': course.display_number_with_default,
            'run': course.location.run
        }

    def format_in_process_course_view(uca):
        """
        Return a dict of the data which the view requires for each unsucceeded course
        """
        return {
            'display_name': uca.display_name,
            'course_key': unicode(uca.course_key),
            'org': uca.course_key.org,
            'number': uca.course_key.course,
            'run': uca.course_key.run,
            'is_failed': True if uca.state == CourseRerunUIStateManager.State.FAILED else False,
            'is_in_progress': True if uca.state == CourseRerunUIStateManager.State.IN_PROGRESS else False,
            'dismiss_link':
                reverse_course_url('course_notifications_handler', uca.course_key, kwargs={
                    'action_state_id': uca.id,
                }) if uca.state == CourseRerunUIStateManager.State.FAILED else ''
        }

    # remove any courses in courses that are also in the in_process_course_actions list
    in_process_action_course_keys = [uca.course_key for uca in in_process_course_actions]
    courses = [
        format_course_for_view(c)
        for c in courses
        if not isinstance(c, ErrorDescriptor) and (c.id not in in_process_action_course_keys)
    ]

    in_process_course_actions = [format_in_process_course_view(uca) for uca in in_process_course_actions]

    return render_to_response('index.html', {
        'courses': courses,
        'in_process_course_actions': in_process_course_actions,
        'user': request.user,
        'request_course_creator_url': reverse('contentstore.views.request_course_creator'),
        'course_creator_status': _get_course_creator_status(request.user),
        'rerun_creator_status': GlobalStaff().has_user(request.user),
        'allow_unicode_course_id': settings.FEATURES.get('ALLOW_UNICODE_COURSE_ID', False),
        'allow_course_reruns': settings.FEATURES.get('ALLOW_COURSE_RERUNS', False)
    })


def _get_rerun_link_for_item(course_key):
    """ Returns the rerun link for the given course key. """
    return reverse_course_url('course_rerun_handler', course_key)


@login_required
@ensure_csrf_cookie
def course_index(request, course_key):
    """
    Display an editable course overview.

    org, course, name: Attributes of the Location for the item to edit
    """
    # A depth of None implies the whole course. The course outline needs this in order to compute has_changes.
    # A unit may not have a draft version, but one of its components could, and hence the unit itself has changes.
    with modulestore().bulk_operations(course_key):
        course_module = _get_course_module(course_key, request.user, depth=None)
        lms_link = get_lms_link_for_item(course_module.location)
        sections = course_module.get_children()
        course_structure = _course_outline_json(request, course_module)
        locator_to_show = request.REQUEST.get('show', None)
        course_release_date = get_default_time_display(course_module.start) if course_module.start != DEFAULT_START_DATE else _("Unscheduled")
        settings_url = reverse_course_url('settings_handler', course_key)

        try:
            current_action = CourseRerunState.objects.find_first(course_key=course_key, should_display=True)
        except (ItemNotFoundError, CourseActionStateItemNotFoundError):
            current_action = None

        return render_to_response('course_outline.html', {
            'context_course': course_module,
            'lms_link': lms_link,
            'sections': sections,
            'course_structure': course_structure,
            'initial_state': course_outline_initial_state(locator_to_show, course_structure) if locator_to_show else None,
            'course_graders': json.dumps(
                CourseGradingModel.fetch(course_key).graders
            ),
            'rerun_notification_id': current_action.id if current_action else None,
            'course_release_date': course_release_date,
            'settings_url': settings_url,
            'notification_dismiss_url':
                reverse_course_url('course_notifications_handler', current_action.course_key, kwargs={
                    'action_state_id': current_action.id,
                }) if current_action else None,
        })


def course_outline_initial_state(locator_to_show, course_structure):
    """
    Returns the desired initial state for the course outline view. If the 'show' request parameter
    was provided, then the view's initial state will be to have the desired item fully expanded
    and to scroll to see the new item.
    """
    def find_xblock_info(xblock_info, locator):
        """
        Finds the xblock info for the specified locator.
        """
        if xblock_info['id'] == locator:
            return xblock_info
        children = xblock_info['child_info']['children'] if xblock_info.get('child_info', None) else None
        if children:
            for child_xblock_info in children:
                result = find_xblock_info(child_xblock_info, locator)
                if result:
                    return result
        return None

    def collect_all_locators(locators, xblock_info):
        """
        Collect all the locators for an xblock and its children.
        """
        locators.append(xblock_info['id'])
        children = xblock_info['child_info']['children'] if xblock_info.get('child_info', None) else None
        if children:
            for child_xblock_info in children:
                collect_all_locators(locators, child_xblock_info)

    selected_xblock_info = find_xblock_info(course_structure, locator_to_show)
    if not selected_xblock_info:
        return None
    expanded_locators = []
    collect_all_locators(expanded_locators, selected_xblock_info)
    return {
        'locator_to_show': locator_to_show,
        'expanded_locators': expanded_locators
    }


@expect_json
def _create_or_rerun_course(request):
    """
    To be called by requests that create a new destination course (i.e., create_new_course and rerun_course)
    Returns the destination course_key and overriding fields for the new course.
    Raises DuplicateCourseError and InvalidKeyError
    """
    if not auth.has_access(request.user, CourseCreatorRole()):
        raise PermissionDenied()

    try:
        org = request.json.get('org')
        course = request.json.get('number', request.json.get('course'))
        display_name = request.json.get('display_name')
        # force the start date for reruns and allow us to override start via the client
        start = request.json.get('start', CourseFields.start.default)
        run = request.json.get('run')

        # allow/disable unicode characters in course_id according to settings
        if not settings.FEATURES.get('ALLOW_UNICODE_COURSE_ID'):
            if _has_non_ascii_characters(org) or _has_non_ascii_characters(course) or _has_non_ascii_characters(run):
                return JsonResponse(
                    {'error': _('Special characters not allowed in organization, course number, and course run.')},
                    status=400
                )

        fields = {'start': start}
        if display_name is not None:
            fields['display_name'] = display_name

        if 'source_course_key' in request.json:
            return _rerun_course(request, org, course, run, fields)
        else:
            return _create_new_course(request, org, course, run, fields)

    except DuplicateCourseError:
        return JsonResponse({
            'ErrMsg': _(
                'There is already a course defined with the same '
                'organization, course number, and course run. Please '
                'change either organization or course number to be unique.'
            ),
            'OrgErrMsg': _(
                'Please change either the organization or '
                'course number so that it is unique.'),
            'CourseErrMsg': _(
                'Please change either the organization or '
                'course number so that it is unique.'),
        })
    except InvalidKeyError as error:
        return JsonResponse({
            "ErrMsg": _("Unable to create course '{name}'.\n\n{err}").format(name=display_name, err=error.message)}
        )


def _create_new_course(request, org, number, run, fields):
    """
    Create a new course.
    Returns the URL for the course overview page.
    Raises DuplicateCourseError if the course already exists
    """
    store_for_new_course = (
        settings.FEATURES.get('DEFAULT_STORE_FOR_NEW_COURSE') or
        modulestore().default_modulestore.get_modulestore_type()
    )
    new_course = create_new_course_in_store(store_for_new_course, request.user, org, number, run, fields)
    return JsonResponse({
        'url': reverse_course_url('course_handler', new_course.id),
        'course_key': unicode(new_course.id),
    })


def create_new_course_in_store(store, user, org, number, run, fields):
    """
    Create course in store w/ handling instructor enrollment, permissions, and defaulting the wiki slug.
    Separated out b/c command line course creation uses this as well as the web interface.
    """
    # Set a unique wiki_slug for newly created courses. To maintain active wiki_slugs for
    # existing xml courses this cannot be changed in CourseDescriptor.
    # # TODO get rid of defining wiki slug in this org/course/run specific way and reconcile
    # w/ xmodule.course_module.CourseDescriptor.__init__
    wiki_slug = u"{0}.{1}.{2}".format(org, number, run)
    definition_data = {'wiki_slug': wiki_slug}
    fields.update(definition_data)

    with modulestore().default_store(store):
        # Creating the course raises DuplicateCourseError if an existing course with this org/name is found
        new_course = modulestore().create_course(
            org,
            number,
            run,
            user.id,
            fields=fields,
        )

    # Make sure user has instructor and staff access to the new course
    add_instructor(new_course.id, user, user)

    # Initialize permissions for user in the new course
    initialize_permissions(new_course.id, user)
    return new_course


def _rerun_course(request, org, number, run, fields):
    """
    Reruns an existing course.
    Returns the URL for the course listing page.
    """
    source_course_key = CourseKey.from_string(request.json.get('source_course_key'))

    # verify user has access to the original course
    if not has_course_access(request.user, source_course_key):
        raise PermissionDenied()

    # create destination course key
    store = modulestore()
    with store.default_store('split'):
        destination_course_key = store.make_course_key(org, number, run)

    # verify org course and run don't already exist
    if store.has_course(destination_course_key, ignore_case=True):
        raise DuplicateCourseError(source_course_key, destination_course_key)

    # Make sure user has instructor and staff access to the destination course
    # so the user can see the updated status for that course
    add_instructor(destination_course_key, request.user, request.user)

    # Mark the action as initiated
    CourseRerunState.objects.initiated(source_course_key, destination_course_key, request.user, fields['display_name'])

    # Rerun the course as a new celery task
    json_fields = json.dumps(fields, cls=EdxJSONEncoder)
    rerun_course.delay(unicode(source_course_key), unicode(destination_course_key), request.user.id, json_fields)

    # Return course listing page
    return JsonResponse({
        'url': reverse_url('course_handler'),
        'destination_course_key': unicode(destination_course_key)
    })


# pylint: disable=unused-argument
@login_required
@ensure_csrf_cookie
@require_http_methods(["GET"])
def course_info_handler(request, course_key_string):
    """
    GET
        html: return html for editing the course info handouts and updates.
    """
    course_key = CourseKey.from_string(course_key_string)
    with modulestore().bulk_operations(course_key):
        course_module = _get_course_module(course_key, request.user)
        if 'text/html' in request.META.get('HTTP_ACCEPT', 'text/html'):
            return render_to_response(
                'course_info.html',
                {
                    'context_course': course_module,
                    'updates_url': reverse_course_url('course_info_update_handler', course_key),
                    'handouts_locator': course_key.make_usage_key('course_info', 'handouts'),
                    'base_asset_url': StaticContent.get_base_url_path_for_course_assets(course_module.id)
                }
            )
        else:
            return HttpResponseBadRequest("Only supports html requests")


# pylint: disable=unused-argument
@login_required
@ensure_csrf_cookie
@require_http_methods(("GET", "POST", "PUT", "DELETE"))
@expect_json
def course_info_update_handler(request, course_key_string, provided_id=None):
    """
    restful CRUD operations on course_info updates.
    provided_id should be none if it's new (create) and index otherwise.
    GET
        json: return the course info update models
    POST
        json: create an update
    PUT or DELETE
        json: change an existing update
    """
    if 'application/json' not in request.META.get('HTTP_ACCEPT', 'application/json'):
        return HttpResponseBadRequest("Only supports json requests")

    course_key = CourseKey.from_string(course_key_string)
    usage_key = course_key.make_usage_key('course_info', 'updates')
    if provided_id == '':
        provided_id = None

    # check that logged in user has permissions to this item (GET shouldn't require this level?)
    if not has_course_access(request.user, usage_key.course_key):
        raise PermissionDenied()

    if request.method == 'GET':
        course_updates = get_course_updates(usage_key, provided_id, request.user.id)
        if isinstance(course_updates, dict) and course_updates.get('error'):
            return JsonResponse(course_updates, course_updates.get('status', 400))
        else:
            return JsonResponse(course_updates)
    elif request.method == 'DELETE':
        try:
            return JsonResponse(delete_course_update(usage_key, request.json, provided_id, request.user))
        except:
            return HttpResponseBadRequest(
                "Failed to delete",
                content_type="text/plain"
            )
    # can be either and sometimes django is rewriting one to the other:
    elif request.method in ('POST', 'PUT'):
        try:
            return JsonResponse(update_course_updates(usage_key, request.json, provided_id, request.user))
        except:
            return HttpResponseBadRequest(
                "Failed to save",
                content_type="text/plain"
            )


@require_http_methods("POST")
def send_test_enrollment_email(request):
    """
    Handles ajax request for sending test enrollment emails to the instructor
    """
    user = request.user
    from_address = microsite.get_value('email_from_address', settings.DEFAULT_FROM_EMAIL)
    subject = request.POST.get('subject')
    subject = ''.join(subject.splitlines())
    message = request.POST.get('message')

    try:
        user.email_user(subject, message, from_address)
    except SMTPException:
        return HttpResponseBadRequest(_("Error while sending test email."))
    return HttpResponse()


@login_required
@ensure_csrf_cookie
@require_http_methods(("GET", "PUT", "POST"))
@expect_json
def settings_handler(request, course_key_string):
    """
    Course settings for dates and about pages
    GET
        html: get the page
        json: get the CourseDetails model
    PUT
        json: update the Course and About xblocks through the CourseDetails model
    """
    course_key = CourseKey.from_string(course_key_string)
    with modulestore().bulk_operations(course_key):
        course_module = _get_course_module(course_key, request.user)
        if 'text/html' in request.META.get('HTTP_ACCEPT', '') and request.method == 'GET':
            upload_asset_url = reverse_course_url('assets_handler', course_key)

            # see if the ORG of this course can be attributed to a 'Microsite'. In that case, the
            # course about page should be editable in Studio
            about_page_editable = not microsite.get_value_for_org(
                course_module.location.org,
                'ENABLE_MKTG_SITE',
                settings.FEATURES.get('ENABLE_MKTG_SITE', False)
            )

            short_description_editable = settings.FEATURES.get('EDITABLE_SHORT_DESCRIPTION', True)

<<<<<<< HEAD
        default_enroll_email_template_pre = render_to_string('emails/default_pre_enrollment_message.txt', {})
        default_enroll_email_template_post = render_to_string('emails/default_post_enrollment_message.txt', {})

        return render_to_response('settings.html', {
            'context_course': course_module,
            'course_locator': course_key,
            'lms_link_for_about_page': utils.get_lms_link_for_about_page(course_key),
            'course_image_url': utils.course_image_url(course_module),
            'details_url': reverse_course_url('settings_handler', course_key),
            'about_page_editable': about_page_editable,
            'short_description_editable': short_description_editable,
            'upload_asset_url': upload_asset_url,
            'default_pre_template': default_enroll_email_template_pre,
            'default_post_template': default_enroll_email_template_post,
        })
    elif 'application/json' in request.META.get('HTTP_ACCEPT', ''):
        if request.method == 'GET':
            return JsonResponse(
                CourseDetails.fetch(course_key),
                # encoder serializes dates, old locations, and instances
                encoder=CourseSettingsEncoder
            )
        else:  # post or put, doesn't matter.
            return JsonResponse(
                CourseDetails.update_from_json(course_key, request.json, request.user),
                encoder=CourseSettingsEncoder
            )
=======
            return render_to_response('settings.html', {
                'context_course': course_module,
                'course_locator': course_key,
                'lms_link_for_about_page': utils.get_lms_link_for_about_page(course_key),
                'course_image_url': utils.course_image_url(course_module),
                'details_url': reverse_course_url('settings_handler', course_key),
                'about_page_editable': about_page_editable,
                'short_description_editable': short_description_editable,
                'upload_asset_url': upload_asset_url
            })
        elif 'application/json' in request.META.get('HTTP_ACCEPT', ''):
            if request.method == 'GET':
                return JsonResponse(
                    CourseDetails.fetch(course_key),
                    # encoder serializes dates, old locations, and instances
                    encoder=CourseSettingsEncoder
                )
            else:  # post or put, doesn't matter.
                return JsonResponse(
                    CourseDetails.update_from_json(course_key, request.json, request.user),
                    encoder=CourseSettingsEncoder
                )
>>>>>>> f30ad29b


@login_required
@ensure_csrf_cookie
@require_http_methods(("GET", "POST", "PUT", "DELETE"))
@expect_json
def grading_handler(request, course_key_string, grader_index=None):
    """
    Course Grading policy configuration
    GET
        html: get the page
        json no grader_index: get the CourseGrading model (graceperiod, cutoffs, and graders)
        json w/ grader_index: get the specific grader
    PUT
        json no grader_index: update the Course through the CourseGrading model
        json w/ grader_index: create or update the specific grader (create if index out of range)
    """
    course_key = CourseKey.from_string(course_key_string)
    with modulestore().bulk_operations(course_key):
        course_module = _get_course_module(course_key, request.user)

        if 'text/html' in request.META.get('HTTP_ACCEPT', '') and request.method == 'GET':
            course_details = CourseGradingModel.fetch(course_key)

            return render_to_response('settings_graders.html', {
                'context_course': course_module,
                'course_locator': course_key,
                'course_details': json.dumps(course_details, cls=CourseSettingsEncoder),
                'grading_url': reverse_course_url('grading_handler', course_key),
            })
        elif 'application/json' in request.META.get('HTTP_ACCEPT', ''):
            if request.method == 'GET':
                if grader_index is None:
                    return JsonResponse(
                        CourseGradingModel.fetch(course_key),
                        # encoder serializes dates, old locations, and instances
                        encoder=CourseSettingsEncoder
                    )
                else:
                    return JsonResponse(CourseGradingModel.fetch_grader(course_key, grader_index))
            elif request.method in ('POST', 'PUT'):  # post or put, doesn't matter.
                # None implies update the whole model (cutoffs, graceperiod, and graders) not a specific grader
                if grader_index is None:
                    return JsonResponse(
                        CourseGradingModel.update_from_json(course_key, request.json, request.user),
                        encoder=CourseSettingsEncoder
                    )
                else:
                    return JsonResponse(
                        CourseGradingModel.update_grader_from_json(course_key, request.json, request.user)
                    )
            elif request.method == "DELETE" and grader_index is not None:
                CourseGradingModel.delete_grader(course_key, grader_index, request.user)
                return JsonResponse()


# pylint: disable=invalid-name
def _config_course_advanced_components(request, course_module):
    """
    Check to see if the user instantiated any advanced components. This
    is a hack that does the following :
    1) adds/removes the open ended panel tab to a course automatically
    if the user has indicated that they want to edit the
    combinedopendended or peergrading module
    2) adds/removes the notes panel tab to a course automatically if
    the user has indicated that they want the notes module enabled in
    their course
    """
    # TODO refactor the above into distinct advanced policy settings
    filter_tabs = True  # Exceptional conditions will pull this to False
    if ADVANCED_COMPONENT_POLICY_KEY in request.json:  # Maps tab types to components
        tab_component_map = {
            'open_ended': OPEN_ENDED_COMPONENT_TYPES,
            'notes': NOTE_COMPONENT_TYPES,
        }
        # Check to see if the user instantiated any notes or open ended components
        for tab_type in tab_component_map.keys():
            component_types = tab_component_map.get(tab_type)
            found_ac_type = False
            for ac_type in component_types:

                # Check if the user has incorrectly failed to put the value in an iterable.
                new_advanced_component_list = request.json[ADVANCED_COMPONENT_POLICY_KEY]['value']
                if hasattr(new_advanced_component_list, '__iter__'):
                    if ac_type in new_advanced_component_list and ac_type in ADVANCED_COMPONENT_TYPES:

                        # Add tab to the course if needed
                        changed, new_tabs = add_extra_panel_tab(tab_type, course_module)
                        # If a tab has been added to the course, then send the
                        # metadata along to CourseMetadata.update_from_json
                        if changed:
                            course_module.tabs = new_tabs
                            request.json.update({'tabs': {'value': new_tabs}})
                            # Indicate that tabs should not be filtered out of
                            # the metadata
                            filter_tabs = False  # Set this flag to avoid the tab removal code below.
                        found_ac_type = True  # break
                else:
                    # If not iterable, return immediately and let validation handle.
                    return

            # If we did not find a module type in the advanced settings,
            # we may need to remove the tab from the course.
            if not found_ac_type:  # Remove tab from the course if needed
                changed, new_tabs = remove_extra_panel_tab(tab_type, course_module)
                if changed:
                    course_module.tabs = new_tabs
                    request.json.update({'tabs': {'value': new_tabs}})
                    # Indicate that tabs should *not* be filtered out of
                    # the metadata
                    filter_tabs = False

    return filter_tabs


@login_required
@ensure_csrf_cookie
@require_http_methods(("GET", "POST", "PUT"))
@expect_json
def advanced_settings_handler(request, course_key_string):
    """
    Course settings configuration
    GET
        html: get the page
        json: get the model
    PUT, POST
        json: update the Course's settings. The payload is a json rep of the
            metadata dicts.
    """
    course_key = CourseKey.from_string(course_key_string)
    with modulestore().bulk_operations(course_key):
        course_module = _get_course_module(course_key, request.user)
        if 'text/html' in request.META.get('HTTP_ACCEPT', '') and request.method == 'GET':

            return render_to_response('settings_advanced.html', {
                'context_course': course_module,
                'advanced_dict': json.dumps(CourseMetadata.fetch(course_module)),
                'advanced_settings_url': reverse_course_url('advanced_settings_handler', course_key)
            })
        elif 'application/json' in request.META.get('HTTP_ACCEPT', ''):
            if request.method == 'GET':
                return JsonResponse(CourseMetadata.fetch(course_module))
            else:
                try:
                    # Whether or not to filter the tabs key out of the settings metadata
                    filter_tabs = _config_course_advanced_components(request, course_module)

                    # validate data formats and update
                    is_valid, errors, updated_data = CourseMetadata.validate_and_update_from_json(
                        course_module,
                        request.json,
                        filter_tabs=filter_tabs,
                        user=request.user,
                    )

                    if is_valid:
                        return JsonResponse(updated_data)
                    else:
                        return JsonResponseBadRequest(errors)

                # Handle all errors that validation doesn't catch
                except (TypeError, ValueError) as err:
                    return HttpResponseBadRequest(
                        django.utils.html.escape(err.message),
                        content_type="text/plain"
                    )


class TextbookValidationError(Exception):
    "An error thrown when a textbook input is invalid"
    pass


def validate_textbooks_json(text):
    """
    Validate the given text as representing a single PDF textbook
    """
    try:
        textbooks = json.loads(text)
    except ValueError:
        raise TextbookValidationError("invalid JSON")
    if not isinstance(textbooks, (list, tuple)):
        raise TextbookValidationError("must be JSON list")
    for textbook in textbooks:
        validate_textbook_json(textbook)
    # check specified IDs for uniqueness
    all_ids = [textbook["id"] for textbook in textbooks if "id" in textbook]
    unique_ids = set(all_ids)
    if len(all_ids) > len(unique_ids):
        raise TextbookValidationError("IDs must be unique")
    return textbooks


def validate_textbook_json(textbook):
    """
    Validate the given text as representing a list of PDF textbooks
    """
    if isinstance(textbook, basestring):
        try:
            textbook = json.loads(textbook)
        except ValueError:
            raise TextbookValidationError("invalid JSON")
    if not isinstance(textbook, dict):
        raise TextbookValidationError("must be JSON object")
    if not textbook.get("tab_title"):
        raise TextbookValidationError("must have tab_title")
    tid = unicode(textbook.get("id", ""))
    if tid and not tid[0].isdigit():
        raise TextbookValidationError("textbook ID must start with a digit")
    return textbook


def assign_textbook_id(textbook, used_ids=()):
    """
    Return an ID that can be assigned to a textbook
    and doesn't match the used_ids
    """
    tid = Location.clean(textbook["tab_title"])
    if not tid[0].isdigit():
        # stick a random digit in front
        tid = random.choice(string.digits) + tid
    while tid in used_ids:
        # add a random ASCII character to the end
        tid = tid + random.choice(string.ascii_lowercase)
    return tid


@require_http_methods(("GET", "POST", "PUT"))
@login_required
@ensure_csrf_cookie
def textbooks_list_handler(request, course_key_string):
    """
    A RESTful handler for textbook collections.

    GET
        html: return textbook list page (Backbone application)
        json: return JSON representation of all textbooks in this course
    POST
        json: create a new textbook for this course
    PUT
        json: overwrite all textbooks in the course with the given list
    """
    course_key = CourseKey.from_string(course_key_string)
    store = modulestore()
    with store.bulk_operations(course_key):
        course = _get_course_module(course_key, request.user)

        if not "application/json" in request.META.get('HTTP_ACCEPT', 'text/html'):
            # return HTML page
            upload_asset_url = reverse_course_url('assets_handler', course_key)
            textbook_url = reverse_course_url('textbooks_list_handler', course_key)
            return render_to_response('textbooks.html', {
                'context_course': course,
                'textbooks': course.pdf_textbooks,
                'upload_asset_url': upload_asset_url,
                'textbook_url': textbook_url,
            })

        # from here on down, we know the client has requested JSON
        if request.method == 'GET':
            return JsonResponse(course.pdf_textbooks)
        elif request.method == 'PUT':
            try:
                textbooks = validate_textbooks_json(request.body)
            except TextbookValidationError as err:
                return JsonResponse({"error": err.message}, status=400)

            tids = set(t["id"] for t in textbooks if "id" in t)
            for textbook in textbooks:
                if not "id" in textbook:
                    tid = assign_textbook_id(textbook, tids)
                    textbook["id"] = tid
                    tids.add(tid)

            if not any(tab['type'] == PDFTextbookTabs.type for tab in course.tabs):
                course.tabs.append(PDFTextbookTabs())
            course.pdf_textbooks = textbooks
            store.update_item(course, request.user.id)
            return JsonResponse(course.pdf_textbooks)
        elif request.method == 'POST':
            # create a new textbook for the course
            try:
                textbook = validate_textbook_json(request.body)
            except TextbookValidationError as err:
                return JsonResponse({"error": err.message}, status=400)
            if not textbook.get("id"):
                tids = set(t["id"] for t in course.pdf_textbooks if "id" in t)
                textbook["id"] = assign_textbook_id(textbook, tids)
            existing = course.pdf_textbooks
            existing.append(textbook)
            course.pdf_textbooks = existing
            if not any(tab['type'] == PDFTextbookTabs.type for tab in course.tabs):
                course.tabs.append(PDFTextbookTabs())
            store.update_item(course, request.user.id)
            resp = JsonResponse(textbook, status=201)
            resp["Location"] = reverse_course_url(
                'textbooks_detail_handler',
                course.id,
                kwargs={'textbook_id': textbook["id"]}
            )
            return resp


@login_required
@ensure_csrf_cookie
@require_http_methods(("GET", "POST", "PUT", "DELETE"))
def textbooks_detail_handler(request, course_key_string, textbook_id):
    """
    JSON API endpoint for manipulating a textbook via its internal ID.
    Used by the Backbone application.

    GET
        json: return JSON representation of textbook
    POST or PUT
        json: update textbook based on provided information
    DELETE
        json: remove textbook
    """
    course_key = CourseKey.from_string(course_key_string)
    store = modulestore()
    with store.bulk_operations(course_key):
        course_module = _get_course_module(course_key, request.user)
        matching_id = [tb for tb in course_module.pdf_textbooks
                       if unicode(tb.get("id")) == unicode(textbook_id)]
        if matching_id:
            textbook = matching_id[0]
        else:
            textbook = None

        if request.method == 'GET':
            if not textbook:
                return JsonResponse(status=404)
            return JsonResponse(textbook)
        elif request.method in ('POST', 'PUT'):  # can be either and sometimes
                                            # django is rewriting one to the other
            try:
                new_textbook = validate_textbook_json(request.body)
            except TextbookValidationError as err:
                return JsonResponse({"error": err.message}, status=400)
            new_textbook["id"] = textbook_id
            if textbook:
                i = course_module.pdf_textbooks.index(textbook)
                new_textbooks = course_module.pdf_textbooks[0:i]
                new_textbooks.append(new_textbook)
                new_textbooks.extend(course_module.pdf_textbooks[i + 1:])
                course_module.pdf_textbooks = new_textbooks
            else:
                course_module.pdf_textbooks.append(new_textbook)
            store.update_item(course_module, request.user.id)
            return JsonResponse(new_textbook, status=201)
        elif request.method == 'DELETE':
            if not textbook:
                return JsonResponse(status=404)
            i = course_module.pdf_textbooks.index(textbook)
            remaining_textbooks = course_module.pdf_textbooks[0:i]
            remaining_textbooks.extend(course_module.pdf_textbooks[i + 1:])
            course_module.pdf_textbooks = remaining_textbooks
            store.update_item(course_module, request.user.id)
            return JsonResponse()


class GroupConfigurationsValidationError(Exception):
    """
    An error thrown when a group configurations input is invalid.
    """
    pass


class GroupConfiguration(object):
    """
    Prepare Group Configuration for the course.
    """
    def __init__(self, json_string, course, configuration_id=None):
        """
        Receive group configuration as a json (`json_string`), deserialize it
        and validate.
        """
        self.configuration = GroupConfiguration.parse(json_string)
        self.course = course
        self.assign_id(configuration_id)
        self.assign_group_ids()
        self.validate()

    @staticmethod
    def parse(json_string):
        """
        Deserialize given json that represents group configuration.
        """
        try:
            configuration = json.loads(json_string)
        except ValueError:
            raise GroupConfigurationsValidationError(_("invalid JSON"))

        return configuration

    def validate(self):
        """
        Validate group configuration representation.
        """
        if not self.configuration.get("name"):
            raise GroupConfigurationsValidationError(_("must have name of the configuration"))
        if len(self.configuration.get('groups', [])) < 1:
            raise GroupConfigurationsValidationError(_("must have at least one group"))

    def generate_id(self, used_ids):
        """
        Generate unique id for the group configuration.
        If this id is already used, we generate new one.
        """
        cid = random.randint(100, 10 ** 12)

        while cid in used_ids:
            cid = random.randint(100, 10 ** 12)

        return cid

    def assign_id(self, configuration_id=None):
        """
        Assign id for the json representation of group configuration.
        """
        self.configuration['id'] = int(configuration_id) if configuration_id else self.generate_id(self.get_used_ids())

    def assign_group_ids(self):
        """
        Assign ids for the group_configuration's groups.
        """
        used_ids = [g.id for p in self.course.user_partitions for g in p.groups]
        # Assign ids to every group in configuration.
        for group in self.configuration.get('groups', []):
            if group.get('id') is None:
                group["id"] = self.generate_id(used_ids)
                used_ids.append(group["id"])

    def get_used_ids(self):
        """
        Return a list of IDs that already in use.
        """
        return set([p.id for p in self.course.user_partitions])

    def get_user_partition(self):
        """
        Get user partition for saving in course.
        """
        groups = [Group(g["id"], g["name"]) for g in self.configuration["groups"]]

        return UserPartition(
            self.configuration["id"],
            self.configuration["name"],
            self.configuration["description"],
            groups
        )

    @staticmethod
    def get_usage_info(course, store):
        """
        Get usage information for all Group Configurations.
        """
        split_tests = store.get_items(course.id, qualifiers={'category': 'split_test'})
        return GroupConfiguration._get_usage_info(store, course, split_tests)

    @staticmethod
    def add_usage_info(course, store):
        """
        Add usage information to group configurations jsons in course.

        Returns json of group configurations updated with usage information.
        """
        usage_info = GroupConfiguration.get_usage_info(course, store)
        configurations = []
        for partition in course.user_partitions:
            configuration = partition.to_json()
            configuration['usage'] = usage_info.get(partition.id, [])
            configurations.append(configuration)
        return configurations

    @staticmethod
    def _get_usage_info(store, course, split_tests):
        """
        Returns all units names, their urls and validation messages.

        Returns:
        {'user_partition_id':
            [
                {
                    'label': 'Unit 1 / Experiment 1',
                    'url': 'url_to_unit_1',
                    'validation': {'message': 'a validation message', 'type': 'warning'}
                },
                {
                    'label': 'Unit 2 / Experiment 2',
                    'url': 'url_to_unit_2',
                    'validation': {'message': 'another validation message', 'type': 'error'}
                }
            ],
        }
        """
        usage_info = {}
        for split_test in split_tests:
            if split_test.user_partition_id not in usage_info:
                usage_info[split_test.user_partition_id] = []

            unit_location = store.get_parent_location(split_test.location)
            if not unit_location:
                log.warning("Parent location of split_test module not found: %s", split_test.location)
                continue

            try:
                unit = store.get_item(unit_location)
            except ItemNotFoundError:
                log.warning("Unit not found: %s", unit_location)
                continue

            unit_url = reverse_usage_url(
                'container_handler',
                course.location.course_key.make_usage_key(unit.location.block_type, unit.location.name)
            )

            validation_summary = split_test.general_validation_message()
            usage_info[split_test.user_partition_id].append({
                'label': '{} / {}'.format(unit.display_name, split_test.display_name),
                'url': unit_url,
                'validation': validation_summary.to_json() if validation_summary else None,
            })
        return usage_info

    @staticmethod
    def update_usage_info(store, course, configuration):
        """
        Update usage information for particular Group Configuration.

        Returns json of particular group configuration updated with usage information.
        """
        # Get all Experiments that use particular Group Configuration in course.
        split_tests = store.get_items(
            course.id,
            category='split_test',
            content={'user_partition_id': configuration.id}
        )
        configuration_json = configuration.to_json()
        usage_information = GroupConfiguration._get_usage_info(store, course, split_tests)
        configuration_json['usage'] = usage_information.get(configuration.id, [])
        return configuration_json


@require_http_methods(("GET", "POST"))
@login_required
@ensure_csrf_cookie
def group_configurations_list_handler(request, course_key_string):
    """
    A RESTful handler for Group Configurations

    GET
        html: return Group Configurations list page (Backbone application)
    POST
        json: create new group configuration
    """
    course_key = CourseKey.from_string(course_key_string)
    store = modulestore()
    with store.bulk_operations(course_key):
        course = _get_course_module(course_key, request.user)

        if 'text/html' in request.META.get('HTTP_ACCEPT', 'text/html'):
            group_configuration_url = reverse_course_url('group_configurations_list_handler', course_key)
            course_outline_url = reverse_course_url('course_handler', course_key)
            split_test_enabled = SPLIT_TEST_COMPONENT_TYPE in ADVANCED_COMPONENT_TYPES and SPLIT_TEST_COMPONENT_TYPE in course.advanced_modules

            configurations = GroupConfiguration.add_usage_info(course, store)

            return render_to_response('group_configurations.html', {
                'context_course': course,
                'group_configuration_url': group_configuration_url,
                'course_outline_url': course_outline_url,
                'configurations': configurations if split_test_enabled else None,
            })
        elif "application/json" in request.META.get('HTTP_ACCEPT'):
            if request.method == 'POST':
            # create a new group configuration for the course
                try:
                    new_configuration = GroupConfiguration(request.body, course).get_user_partition()
                except GroupConfigurationsValidationError as err:
                    return JsonResponse({"error": err.message}, status=400)

                course.user_partitions.append(new_configuration)
                response = JsonResponse(new_configuration.to_json(), status=201)

                response["Location"] = reverse_course_url(
                    'group_configurations_detail_handler',
                    course.id,
                    kwargs={'group_configuration_id': new_configuration.id}  # pylint: disable=no-member
                )
                store.update_item(course, request.user.id)
                return response
        else:
            return HttpResponse(status=406)


@login_required
@ensure_csrf_cookie
@require_http_methods(("POST", "PUT", "DELETE"))
def group_configurations_detail_handler(request, course_key_string, group_configuration_id):
    """
    JSON API endpoint for manipulating a group configuration via its internal ID.
    Used by the Backbone application.

    POST or PUT
        json: update group configuration based on provided information
    """
    course_key = CourseKey.from_string(course_key_string)
    store = modulestore()
    with store.bulk_operations(course_key):
        course = _get_course_module(course_key, request.user)
        matching_id = [p for p in course.user_partitions
                       if unicode(p.id) == unicode(group_configuration_id)]
        if matching_id:
            configuration = matching_id[0]
        else:
            configuration = None

        if request.method in ('POST', 'PUT'):  # can be either and sometimes
                                            # django is rewriting one to the other
            try:
                new_configuration = GroupConfiguration(request.body, course, group_configuration_id).get_user_partition()
            except GroupConfigurationsValidationError as err:
                return JsonResponse({"error": err.message}, status=400)

            if configuration:
                index = course.user_partitions.index(configuration)
                course.user_partitions[index] = new_configuration
            else:
                course.user_partitions.append(new_configuration)
            store.update_item(course, request.user.id)
            configuration = GroupConfiguration.update_usage_info(store, course, new_configuration)
            return JsonResponse(configuration, status=201)
        elif request.method == "DELETE":
            if not configuration:
                return JsonResponse(status=404)

            # Verify that group configuration is not already in use.
            usages = GroupConfiguration.get_usage_info(course, store)
            if usages.get(int(group_configuration_id)):
                return JsonResponse(
                    {"error": _("This Group Configuration is already in use and cannot be removed.")},
                    status=400
                )

            index = course.user_partitions.index(configuration)
            course.user_partitions.pop(index)
            store.update_item(course, request.user.id)
            return JsonResponse(status=204)


def _get_course_creator_status(user):
    """
    Helper method for returning the course creator status for a particular user,
    taking into account the values of DISABLE_COURSE_CREATION and ENABLE_CREATOR_GROUP.

    If the user passed in has not previously visited the index page, it will be
    added with status 'unrequested' if the course creator group is in use.
    """
    if user.is_staff:
        course_creator_status = 'granted'
    elif settings.FEATURES.get('DISABLE_COURSE_CREATION', False):
        course_creator_status = 'disallowed_for_this_site'
    elif settings.FEATURES.get('ENABLE_CREATOR_GROUP', False):
        course_creator_status = get_course_creator_status(user)
        if course_creator_status is None:
            # User not grandfathered in as an existing user, has not previously visited the dashboard page.
            # Add the user to the course creator admin table with status 'unrequested'.
            add_user_with_status_unrequested(user)
            course_creator_status = get_course_creator_status(user)
    else:
        course_creator_status = 'granted'

    return course_creator_status<|MERGE_RESOLUTION|>--- conflicted
+++ resolved
@@ -774,35 +774,9 @@
 
             short_description_editable = settings.FEATURES.get('EDITABLE_SHORT_DESCRIPTION', True)
 
-<<<<<<< HEAD
-        default_enroll_email_template_pre = render_to_string('emails/default_pre_enrollment_message.txt', {})
-        default_enroll_email_template_post = render_to_string('emails/default_post_enrollment_message.txt', {})
-
-        return render_to_response('settings.html', {
-            'context_course': course_module,
-            'course_locator': course_key,
-            'lms_link_for_about_page': utils.get_lms_link_for_about_page(course_key),
-            'course_image_url': utils.course_image_url(course_module),
-            'details_url': reverse_course_url('settings_handler', course_key),
-            'about_page_editable': about_page_editable,
-            'short_description_editable': short_description_editable,
-            'upload_asset_url': upload_asset_url,
-            'default_pre_template': default_enroll_email_template_pre,
-            'default_post_template': default_enroll_email_template_post,
-        })
-    elif 'application/json' in request.META.get('HTTP_ACCEPT', ''):
-        if request.method == 'GET':
-            return JsonResponse(
-                CourseDetails.fetch(course_key),
-                # encoder serializes dates, old locations, and instances
-                encoder=CourseSettingsEncoder
-            )
-        else:  # post or put, doesn't matter.
-            return JsonResponse(
-                CourseDetails.update_from_json(course_key, request.json, request.user),
-                encoder=CourseSettingsEncoder
-            )
-=======
+            default_enroll_email_template_pre = render_to_string('emails/default_pre_enrollment_message.txt', {})
+            default_enroll_email_template_post = render_to_string('emails/default_post_enrollment_message.txt', {})
+
             return render_to_response('settings.html', {
                 'context_course': course_module,
                 'course_locator': course_key,
@@ -811,7 +785,9 @@
                 'details_url': reverse_course_url('settings_handler', course_key),
                 'about_page_editable': about_page_editable,
                 'short_description_editable': short_description_editable,
-                'upload_asset_url': upload_asset_url
+                'upload_asset_url': upload_asset_url,
+                'default_pre_template': default_enroll_email_template_pre,
+                'default_post_template': default_enroll_email_template_post,
             })
         elif 'application/json' in request.META.get('HTTP_ACCEPT', ''):
             if request.method == 'GET':
@@ -825,7 +801,6 @@
                     CourseDetails.update_from_json(course_key, request.json, request.user),
                     encoder=CourseSettingsEncoder
                 )
->>>>>>> f30ad29b
 
 
 @login_required
