.home {
  padding: 0px;

  > .container {
    @include box-sizing(border-box);
    width: flex-grid(12);
  }

  > header {
    @include linear-gradient($homepage__header--gradient__color--alpha, $homepage__header--gradient__color--bravo);
    background-size: cover;
<<<<<<< HEAD
    @include background-image(url($homepage-bg-image));
=======
    background-image: $homepage-bg-image;
>>>>>>> 9d850eec
    border-bottom: 1px solid $border-color-3;
    box-shadow: 0 1px 0 0 $course-header-bg, inset 0 -1px 5px 0 rgba(0,0,0, 0.1);
    @include clearfix;
    height: 460px;
    overflow: hidden;
    margin-top: $header_image_margin;
    padding: 0px;
    width: flex-grid(12);

    .outer-wrapper {
      @extend .animation-home-header-pop-up;
      margin: 0 auto;
      padding: 240px 10px 0px;
      position: relative;
      max-width: 1200px;
      min-width: 760px;
      @include clearfix;
    }

    .title {
      background: #FFF;
      background: $course-header-bg;
      border: 1px solid $border-color-3;
      box-shadow: 0 4px 25px 0 rgba(0,0,0, 0.5);
      @include box-sizing(border-box);
      min-height: 120px;
      margin-left: grid-width(2) + $gw-gutter;
      width: flex-grid(6);
      float: left;
      position: relative;
      @include transition(all 0.2s linear 0s);
      vertical-align: top;

      &:hover, &:focus {
        .actions {
          display: none;
        }
      }

      > hgroup {
        @include box-sizing(border-box);
        @include inline-block;
        left: 0px;
        opacity: 1.0;
        padding: 20px 30px;
        top: 0px;
        @include transition(all 0.2s linear 0s);
        text-align: left;

        h1 {
          margin-bottom: 0px;
          text-align: left;
          text-shadow: 0 1px rgba(255,255,255, 0.6);
          text-transform: none;
        }

        h2 {
          font-style: italic;
          margin-bottom: 0px;
          text-transform: lowercase;
        }
      }
    }

    .actions {
      display: none;
    }

    .media {
      background: #FFF;
      background: $course-header-bg;
      border: 1px solid $border-color-3;
      border-left: 0;
      @include box-sizing(border-box);
      // box-shadow: 0 4px 25px 0 rgba(0,0,0, 0.5);
      height: 120px;
      float: left;
      padding: 4px;
      position: relative;
      vertical-align: top;
      width: flex-grid(2) + flex-gutter();
      z-index: 2;

      &:hover, &:focus {
        text-decoration: underline;
      }

      .hero {
        height: 100%;
        overflow: hidden;
        position: relative;
        background: url($video-thumb-url) center no-repeat;
        background-size: cover;

        .play-intro {
          @include background-image(linear-gradient(-90deg, rgba(0,0,0, 0.65), rgba(0,0,0, 0.75)));
          border-radius: 4px;
          box-shadow: 0 1px 12px 0 rgba(0,0,0, 0.4);
          @include box-sizing(border-box);
          border: 2px solid rgba(255,255,255, 0.8);
          height: 60px;
          left: 50%;
          margin-top: -30px;
          margin-left: -30px;
          position: absolute;
          top: 50%;
          @include transition(all 0.15s linear 0s);
          width: 60px;

          &::after {
            color: #fff;
            color: rgba(255,255,255, 0.8);
            content: "\25B6";
            display: block;
            font: normal 2em/1em $sans-serif;
            left: 50%;
            margin-left: -11px;
            margin-top: -16px;
            position: absolute;
            text-shadow: 0 -1px rgba(0,0,0, 0.8);
            top: 50%;
          }
        }

        img {
          display: block;
          width: 100%;
        }
      }

      &:hover, &:focus {
        .play-intro {
          @include background-image(linear-gradient(-90deg, rgba(0,0,0, 0.75), rgba(0,0,0, 0.8)));
          box-shadow: 0 1px 12px 0 rgba(0,0,0, 0.5);
          border-color: rgba(255,255,255, 0.9);

          &::after {
            color: #fff;
            color: rgba(255,255,255, 1);
          }
        }
      }
    }
  }

  .highlighted-courses {
    @include box-sizing(border-box);
    margin-bottom: 40px;
    position: relative;
    width: flex-grid(12);
    z-index: 1;

    > h2 {
      @include background-image(linear-gradient(-90deg, rgb(250,250,250), rgb(230,230,230)));
      border: 1px solid $border-color-2;
      border-radius: 4px;
      border-top-color: $border-color-1;
      box-shadow: inset 0 0 0 1px rgba(255,255,255, 0.4), 0 0px 12px 0 rgba(0,0,0, 0.2);
      color: $lighter-base-font-color;
      letter-spacing: 1px;
      margin-bottom: 0px;
      margin-top: -15px;
      padding: 10px 10px 8px;
      text-align: center;
      text-transform: uppercase;
      text-shadow: 0 1px rgba(255,255,255, 0.6);
    }
  }

  .university-partners {
    border-bottom: 1px solid $border-color-2;
    margin-bottom: 0px;
    overflow: hidden;
    position: relative;
    width: flex-grid(12);

    &::before {
      @extend %faded-hr-divider-medium;
      content: "";
      display: block;
    }

    &::after {
      @extend %faded-hr-divider-medium;
      content: "";
      display: block;
    }


    hr {
      @extend %faded-hr-divider-light;
      border: none;
      margin: 0px;
      position: relative;
      z-index: 2;

      &::after {
        @extend %faded-hr-divider;
        bottom: 0px;
        content: "";
        display: block;
        position: absolute;
        top: -1px;
      }
    }

    .partners {
      margin: 0 auto;
      padding: 20px 0px;
      text-align: center;

      li.partner {
        @include inline-block;
        padding: 0px 30px;
        position: relative;
        vertical-align: middle;
        overflow: hidden;

        &::before {
          @extend %faded-vertical-divider;
          content: "";
          display: block;
          height: 80px;
          right: 0px;
          position: absolute;
          top: -5px;
          width: 1px;
        }

        &::after {
          @extend %faded-vertical-divider-light;
          content: "";
          display: block;
          height: 80px;
          right: 1px;
          position: absolute;
          top: -5px;
          width: 1px;
        }

        &:last-child {
          &::before {
            display: none;
          }

          &::after {
            display: none;
          }
        }
      }

      a {
        @include transition(all 0.25s ease-in-out 0s);

        &::before {
          @include background-image(radial-gradient(50% 50%, circle closest-side, rgba(255,255,255, 1) 0%, rgba(255,255,255, 0) 100%));
          content: "";
          display: block;
          height: 200px;
          left: 50%;
          margin-left: -100px;
          margin-top: -100px;
          opacity: 0;
          width: 200px;
          position: absolute;
          @include transition(all 0.25s ease-in-out 0s);
          top: 50%;
          z-index: 1;
        }

        .name {
          bottom: -60px;
          left: 0px;
          position: absolute;
          text-align: center;
          @include transition(all 0.25s ease-in-out 0s);
          width: 100%;
          z-index: 2;

          > span {
            color: $base-font-color;
            font: 800 italic 1.4em/1.4em $sans-serif;
            text-shadow: 0 1px rgba(255,255,255, 0.6);
            @include transition(all 0.15s ease-in-out 0s);

            &:hover, &:focus {
              color: $lighter-base-font-color;
            }
          }
        }

        img {
          position: relative;
          @include transition(all 0.25s ease-in-out 0s);
          vertical-align: middle;
          z-index: 2;
        }

        &:hover, &:focus {
          text-decoration: none;

          &::before {
            opacity: 1.0;
          }

          .name {
            bottom: 20px;
          }

          img {
            top: -100px;
          }
        }
      }
    }

    &.university-partners2x6 {
      @include box-sizing(border-box);
      width: flex-grid(12, 12);

      .partners {
        @include box-sizing(border-box);
        @include clearfix();
        margin-left: 60px;
        padding: 12px 0;

        .partner {
          @include box-sizing(border-box);
          width: flex-grid(2, 12);
          display: block;
          float: left;
          padding: 0 12px;

          a {

            img {
              width: 100%;
              height: auto;
            }

            .name > span {
              font-size: 1.0em;
            }

            &:hover, &:focus {
              .name {
                bottom: 14px;
              }
            }
          }
        }
      }
    }
  }

  .more-info {
    border: 1px solid $border-color-2;
    margin-bottom: 80px;
    width: flex-grid(12);

    header {
      @include background-image(linear-gradient(-90deg, rgb(250,250,250), rgb(230,230,230)));
      border-bottom: 1px solid $border-color-2;
      @include clearfix;
      padding: 10px 20px 8px;
      position: relative;

      h2 {
        float: left;
        margin: 0px;
        text-shadow: 0 1px rgba(255,255,255, 0.6);
      }

      .action.action-mediakit {
        float: right;
        position: relative;
        top: 1px;
        font-family: $sans-serif;
        font-size: 14px;
        text-shadow: 0 1px rgba(255,255,255, 0.6);

        &:after {
          position: relative;
          top: -1px;
          display: inline-block;
          margin: 0 0 0 5px;
          content: "➤";
          font-size: 11px;
        }

        .org-name {
          color: $blue;
          font-family: $sans-serif;
          text-transform: none;
        }
      }
    }

    .news {
      @include box-sizing(border-box);
      box-shadow: inset 0 0 3px 0 rgba(0,0,0, 0.15);
      padding: 20px;
      width: flex-grid(12);

      .blog-posts {
        border-bottom: 1px solid $border-color-2;
        margin-bottom: 20px;
        padding-bottom: 20px;
        @include clearfix;

        > article {
          border: 1px dotted transparent;
          border-color: $border-color-2;
          @include box-sizing(border-box);
          @include clearfix;
          float: left;
          margin-right: flex-gutter();
          padding: 10px;
          @include transition(all 0.15s linear 0s);
          width: flex-grid(4);

          &:hover, &:focus {
            background: $body-bg;
            border: 1px solid $border-color-2;
            box-shadow: inset 0 0 3px 0 rgba(0,0,0, 0.1);
          }

          &:last-child {
            margin-right: 0px;
          }

          .post-graphics {
            border: 1px solid $border-color-1;
            @include box-sizing(border-box);
            display: block;
            float: left;
            height: 84px;
            margin-right: flex-gutter();
            overflow: hidden;
            width: flex-grid(4);
            vertical-align: top;

            img {
              min-height: 100%;
              max-width: 100%;
            }
          }

          .post-name {
            float: left;
            width: flex-grid(8);
            vertical-align: top;

            a {
              color: $base-font-color;
              font: 700 1em/1.2em $sans-serif;

              &:hover, &:focus {
                color: $blue;
                text-decoration: underline;
              }
            }

            .post-date {
              color: $lighter-base-font-color;
              display: none;
              letter-spacing: 1px;
            }
          }
        }
      }

      .press-links {
        h3 {
          display: inline;
          font-family: $sans-serif;
          font-weight: 700;
          line-height: 1.6em;
        }

        a {
          line-height: 1.6em;
          font-family: $serif;
          font-style: italic;
          margin-left: 10px;

          &.read-more {
            float: right;
            color: lighten($base-font-color, 50%);

            &:hover, &:focus {
              color: $blue;
              text-decoration: underline;
            }
          }
        }
      }
    }
  }
}<|MERGE_RESOLUTION|>--- conflicted
+++ resolved
@@ -9,11 +9,7 @@
   > header {
     @include linear-gradient($homepage__header--gradient__color--alpha, $homepage__header--gradient__color--bravo);
     background-size: cover;
-<<<<<<< HEAD
-    @include background-image(url($homepage-bg-image));
-=======
     background-image: $homepage-bg-image;
->>>>>>> 9d850eec
     border-bottom: 1px solid $border-color-3;
     box-shadow: 0 1px 0 0 $course-header-bg, inset 0 -1px 5px 0 rgba(0,0,0, 0.1);
     @include clearfix;
